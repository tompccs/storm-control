#!/usr/bin/python
#
## @file
#
# Collection of classes that control the establish the basic operation of dave
# as it issues various types of commands to HAL and Kilroy
#
# Jeff 3/14 
#
# Hazen 09/14
#

from xml.etree import ElementTree
from PyQt4 import QtCore

import sc_library.tcpMessage as tcpMessage

## addField
#
# @param block A ElementTree node.
# @param name The name of the field as a string.
# @param value The value of the field.
#
def addField(block, name, value):
    field = ElementTree.SubElement(block, name)
    field.set("type", str(type(value).__name__))
    field.text = str(value)

## DaveAction
#
# The base class for a dave action (DA for short).
#
class DaveAction(QtCore.QObject):

    # Define custom signal
    complete_signal = QtCore.pyqtSignal(object)
    error_signal = QtCore.pyqtSignal(object)
    
    ## __init__
    #
    # Default initialization.
    #
    def __init__(self):

        # Initialize parent class
        QtCore.QObject.__init__(self, None)

        self.action_type = "NA"
        self.disk_usage = 0
        self.duration = 0
        self.id = None
        self.tcp_client = None
        self.message = None
        self.valid = True

        # Define pause behaviors
        self.should_pause = False            # Pause after completion
        self.should_pause_after_error = True # Pause after error
        self.should_pause_default = False    # Default pause state for reset
        
        # Initialize internal timer
        self.lost_message_timer = QtCore.QTimer(self)
        self.lost_message_timer.setSingleShot(True)
        self.lost_message_timer.timeout.connect(self.handleTimerDone)
        self.lost_message_delay = 2000 # Wait for a test message to be returned before issuing an error

    ## abort
    #
    # Handle an external abort call
    #
    def abort(self):
        self.completeAction(self.message)

    ## cleanUp
    #
    # Handle clean up of the action
    #
    def cleanUp(self):
        self.tcp_client.messageReceived.disconnect()
        self.resetPause() # Allow a paused action to be rerun without a pause

    ## createETree
    #
    # Takes a dictionary that may (or may not) contain the information that is
    # is necessary to create the Action. If the information is not present then
    # None is returned. If the information is present then a ElementTree is
    # is returned containing the information necessary to create the Action.
    #
    # @param dict A dictionary.
    #
    # @return A ElementTree object or None.
    #
    def createETree(self, dictionary):
        pass

    ## completeAction
    #
    # Handle the completion of an action
    #
    # @param message A TCP message object
    #
    def completeAction(self, message):
        if message.isTest():
            time = message.getResponse("duration")
            if time is not None: self.duration = time
            space = message.getResponse("disk_usage")
            if space is not None: self.disk_usage = space
        self.complete_signal.emit(message)

    ## completeActionWithError
    #
    # Send an error message if needed
    #
    # @param message A TCP message object
    #
    def completeActionWithError(self, message):
        if (self.should_pause_after_error == True):
            self.should_pause = True
        self.error_signal.emit(message)

    ## getActionType
    #
    # @return The type of the action (i.e. "hal", "kilroy", ..)
    #
    def getActionType(self):
        return self.action_type

    ## getDescriptor
    #
    # @return A string that describes the action.
    #
    def getDescriptor(self):
        return type(self).__name__[2:]

    ## getDuration
    #
    # @return Duration (in seconds?)
    #
    def getDuration(self):
        return self.duration

    ## getID
    #
    # @return An ID used to identify 'unique' actions for validation
    #
    def getID(self):
        return self.id

    ## getLongDescriptor
    #
    # @return A N x 2 array containing the message data.
    #
    def getLongDescriptor(self):
        if self.message is not None:
            mdict = self.message.getMessageData()
            data = []
            for key in sorted(mdict):
                data.append([key, mdict[key]])

            # Add disk usage and duration
            if not (self.disk_usage == 0):
                data.append(["disk usage (kb)", self.disk_usage])
            if not (self.duration == 0):
                data.append(["duration (s)", self.duration])
            
            return data
        else:
            return [None,None]

    ## getUsage
    #
    # @return Disk usage.
    #
    def getUsage(self):
        return self.disk_usage

    ## handleReply
    #
    # handle the return of a message
    #
    # @param message A TCP message object
    #
    def handleReply(self, message):

        # Stop lost message timer
        self.lost_message_timer.stop()

        # Check to see if the same message got returned
        if not (message.getID() == self.message.getID()):
            message.setError(True, "Communication Error: Incorrect Message Returned")
            self.completeActionWithError(message)
        elif message.hasError():
            self.completeActionWithError(message)
        else: # Correct message and no error
            self.completeAction(message)

    ## handleTimerDone
    #
    # Handle a timer done signal
    #
    def handleTimerDone(self):
        error_str = "A message of type " + self.message.getType() + " was never received.\n"
        error_str += "Perhaps a module is missing?"
        self.message.setError(True, error_str)
        self.completeActionWithError(self.message)

    ## isValid
    #
    # @return True/False is the command is valid.
    #
    def isValid(self):
        return self.valid

    ## resetPause
    #
    # Reset the pause state to the default value
    #
    def resetPause(self):
        self.should_pause = self.should_pause_default
    
    ## setProperty
    #
    # Set object property, throw an error if the property is not recognized.
    #
    def setProperty(self, pname, pvalue):
        if pname in self.properties.keys():
            self.properties[pname] = pvalue
        else:
            raise Exception(pname + " is not a valid property for " + str(type(self)))

    ## setDuration
    #
    # @param duration The estimated time to execute.
    #
    def setDuration(self, duration):
        self.duration = duration

    ## setup
    #
    # Perform post creation initialization.
    #
    # @param node The node of an ElementTree.
    #
    def setup(self, node):
        pass

    ## setDiskUsage
    #
    # @param disk_usage The disk usage.
    #
    def setDiskUsage(self, disk_usage):
        self.disk_usage = disk_usage

    ## setValid
    #
    # @param is_valid True/False is this message is valid.
    #
    def setValid(self, is_valid):
        self.valid = is_valid

    ## shouldPause
    #
    # Determine if the command engine should pause after this action
    #
    # @return A boolean determining if the program pauses after this action is complete
    def shouldPause(self):
        return self.should_pause

    ## start
    #
    # Start the action.
    #
    # @param tcp_client The TCP client to use for communication.
    # @param test_mode Send the command in test mode.
    #
    def start(self, tcp_client, test_mode):
        self.tcp_client = tcp_client
        self.message.setTestMode(test_mode)

        self.tcp_client.messageReceived.connect(self.handleReply)
        if self.message.isTest():
            self.lost_message_timer.start(self.lost_message_delay)
        self.tcp_client.sendMessage(self.message)


# 
# Specific Actions
# 

## DACheckFocus
#
# This action confirms that the sample is current 'in focus'
#
class DACheckFocus(DaveAction):

    ## __init__
    #
    def __init__(self):
        DaveAction.__init__(self)

        self.action_type = "hal"
<<<<<<< HEAD

=======
        self.num_focus_checks = 10 # A default number of focus checks
        self.min_sum = None # The default flag for scanning for focus
        self.focus_scan = False # The default is to not scan for focus
        
>>>>>>> 4f73e809
    ## createETree
    #
    # @param dictionary A dictionary.
    #
    # @return A ElementTree object or None.
    #
    def createETree(self, dictionary):
<<<<<<< HEAD
        num_focus_checks = dictionary.get("num_focus_checks") # Periodic checks every 100 ms
        if (num_focus_checks > 0.0):
            block = ElementTree.Element(str(type(self).__name__))
            addField(block, "num_focus_checks", num_focus_checks)
=======
        check_focus = dictionary.get("check_focus") # Periodic checks every 100 ms
        if check_focus is not None:
            block = ElementTree.Element(str(type(self).__name__))
            for pnode in check_focus:
                # The round trip fixes some white space issues.
                block.append(ElementTree.fromstring(ElementTree.tostring(pnode)))
>>>>>>> 4f73e809
            return block

    ## getDescriptor
    #
    # @return A string that describes the action.
    #
    def getDescriptor(self):
        return "Confirm Focus (" + str(float(self.num_focus_checks)/10) + " s window)"
                
    ## handleReply
    #
    # Overload of default handleReply to allow determin
    #
    # @param message A TCP message object
    #
    def handleReply(self, message):
        focus_status = message.getResponse("focus_status")
        if not message.isTest() and not (focus_status == True):
<<<<<<< HEAD
            message.setError(True, "The focus is not locked.")
=======
            error_message = "The focus is not locked."
            if self.focus_scan:
                error_message = " Minimum sum found: " + str(message.getResponse("found_sum"))
            message.setError(True, error_message)
>>>>>>> 4f73e809
        DaveAction.handleReply(self, message)

    ## setup
    #
    # Perform post creation initialization.
    #
    # @param node The node of an ElementTree.
    #
<<<<<<< HEAD
    def setup(self, node):
        self.num_focus_checks = int(node.find("num_focus_checks").text)
        self.message = tcpMessage.TCPMessage(message_type = "Check Focus Lock",
                                             message_data = {"num_focus_checks": self.num_focus_checks})

=======
    def setup(self, node):        
        # Determine the number of focus checks
        if node.find("num_focus_checks") is not None:
            self.num_focus_checks = int(node.find("num_focus_checks").text)

        # Add minimum sum information if provided
        if node.find("min_sum") is not None:
            self.min_sum = int(node.find("min_sum").text)
        
        # Add focus_scan flag if provided
        if node.find("focus_scan") is not None:
            self.focus_scan = True

        message_data = {"num_focus_checks": self.num_focus_checks,
                        "min_sum": self.min_sum,
                        "focus_scan": self.focus_scan}
        
        self.message = tcpMessage.TCPMessage(message_type = "Check Focus Lock",
                                             message_data = message_data)
>>>>>>> 4f73e809

## DADelay
#
# This action introduces a defined delay.
#
class DADelay(DaveAction):

    ## __init__
    #
    def __init__(self):
        DaveAction.__init__(self)
    
    ## abort
    #
    # Handle an external abort call
    #
    def abort(self):
        self.delay_timer.stop()
        self.completeAction(self.message)

    ## cleanUp
    #
    # Handle clean up of the action
    #
    def cleanUp(self):
        pass

    ## createETree
    #
    # @param dict A dictionary.
    #
    # @return A ElementTree object or None.
    #
    def createETree(self, dictionary):
        delay = dictionary.get("delay")
        if delay is not None:
            block = ElementTree.Element(str(type(self).__name__))
            addField(block, "delay", delay)
            return block

    ## getDescriptor
    #
    # @return A string that describes the action.
    #
    def getDescriptor(self):
        return "pause for " + str(self.delay) + "ms"

    ## handleTimerComplete
    #
    # Handle completion of the felay timer
    #
    def handleTimerComplete(self):
        self.completeAction(self.message)

    ## setup
    #
    # Perform post creation initialization.
    #
    # @param node The node of an ElementTree.
    #
    def setup(self, node):

        # Prepare delay timer
        self.delay_timer = QtCore.QTimer(self)
        self.delay_timer.setSingleShot(True)
        self.delay_timer.timeout.connect(self.handleTimerComplete)
        self.delay = int(node.find("delay").text)
        
        # Create message and add delay time for accurate dave time estimates
        self.message = tcpMessage.TCPMessage(message_type = "Delay",
                                             message_data = {"delay": self.delay});
        self.message.addResponse("duration", self.delay)

    ## start
    #
    # Start the action.
    #
    # @param dummy Ignored.
    # @param test_mode Send the command in test mode.
    #
    def start(self, dummy, test_mode):
        self.message.setTestMode(test_mode)

        if self.message.isTest():
            self.completeAction(self.message)
        else:
            self.delay_timer.start(self.delay)
            print "Delaying " + str(self.delay) + " ms"


## DAFindSum
#
# The find sum action.
#
class DAFindSum(DaveAction):

    ## __init__
    #
    def __init__(self):
        DaveAction.__init__(self)

        self.action_type = "hal"
        self.min_sum = None
    ## createETree
    #
    # @param dict A dictionary.
    #
    # @return A ElementTree object or None.
    #
    def createETree(self, dictionary):
        find_sum = dictionary.get("find_sum")
        if find_sum is None:
            return

        if (find_sum > 0.0):
            block = ElementTree.Element(str(type(self).__name__))
            addField(block, "min_sum", find_sum)
            return block

    ## getDescriptor
    #
    # @return A string that describes the action.
    #
    def getDescriptor(self):
        return "find sum (minimum sum = " + str(self.min_sum) + ")"
                
    ## handleReply
    #
    # Overload of default handleReply to allow comparison of min_sum
    #
    # @param message A TCP message object
    #
    def handleReply(self, message):
        found_sum = message.getResponse("found_sum")
        if not (found_sum == None) and (found_sum <= self.min_sum):
            message.setError(True, "Found sum " + str(found_sum) + " is smaller than minimum sum " + str(self.min_sum))
        DaveAction.handleReply(self, message)

    ## setup
    #
    # Perform post creation initialization.
    #
    # @param node The node of an ElementTree.
    #
    def setup(self, node):
        self.min_sum = float(node.find("min_sum").text)
        self.message = tcpMessage.TCPMessage(message_type = "Find Sum",
                                             message_data = {"min_sum": self.min_sum})


## DAMoveStage
#
# The move stage action.
#
class DAMoveStage(DaveAction):

    ## __init__
    #
    # @param tcp_client A tcp communications object.
    #
    def __init__(self):
        DaveAction.__init__(self)

        self.action_type = "hal"

    ## createETree
    #
    # @param dict A dictionary.
    #
    # @return A ElementTree object or None.
    #
    def createETree(self, dictionary):
        stage_x = dictionary.get("stage_x")
        stage_y = dictionary.get("stage_y")
        if (stage_x is not None) and (stage_y is not None):
            block = ElementTree.Element(str(type(self).__name__))
            addField(block, "stage_x", stage_x)
            addField(block, "stage_y", stage_y)
            return block

    ## getDescriptor
    #
    # @return A string that describes the action.
    #
    def getDescriptor(self):
        return "move stage to " + str(self.stage_x) + ", " + str(self.stage_y)

    ## setup
    #
    # Perform post creation initialization.
    #
    # @param node The node of an ElementTree.
    #
    def setup(self, node):
        self.stage_x = float(node.find("stage_x").text)
        self.stage_y = float(node.find("stage_y").text)
        self.message = tcpMessage.TCPMessage(message_type = "Move Stage",
                                             message_data = {"stage_x" : self.stage_x,
                                                             "stage_y" : self.stage_y})

        # Create id to indicate required validation
        self.id = self.message.getType() + " "
        self.id += "stage_x: " + str(self.stage_x) + " "
        self.id += "stage_y: " + str(self.stage_y)

## DAPause
#
# This action causes Dave to pause.
#
class DAPause(DaveAction):

    ## __init__
    #
    # @param tcp_client A tcp communications object.
    #
    def __init__(self):
        DaveAction.__init__(self)

    ## cleanUp
    #
    # Handle clean up of the action
    #
    def cleanUp(self):
        pass

    ## createETree
    #
    # @param dict A dictionary.
    #
    # @return A ElementTree object or None.
    #
    def createETree(self, dictionary):
        pause = dictionary.get("pause")
        if (pause is not None):
            block = ElementTree.Element(str(type(self).__name__))
            return block
        
    ## getDescriptor
    #
    # @return A string that describes the action.
    #
    def getDescriptor(self):
        return "pause"

    ## setup
    #
    # Perform post creation initialization.
    #
    # @param node The node of an ElementTree.
    #
    def setup(self, node):
        # Create message and add delay time for accurate dave time estimates
        self.message = tcpMessage.TCPMessage(message_type = "Pause");
        
        # Define pause behaviors
        self.should_pause = True
        self.should_pause_default = True

    ## start
    #
    # Start the action.
    #
    # @param dummy Ignored.
    # @param test_mode Send the command in test mode.
    #
    def start(self, dummy, test_mode):
        self.message.setTestMode(test_mode)

        if self.message.isTest():
            self.completeAction(self.message)
        else:
            self.completeAction(self.message)


## DARecenterPiezo
#
# The piezo recentering action. Note that this is only useful if the microscope
# has a motorized Z.
#
class DARecenterPiezo(DaveAction):

    ## __init__
    #
    def __init__(self):
        DaveAction.__init__(self)

        self.action_type = "hal"

    ## createETree
    #
    # @param dictionary A dictionary.
    #
    # @return A ElementTree object or None.
    #
    def createETree(self, dictionary):
        recenter = dictionary.get("recenter")
        if (recenter is not None):
            block = ElementTree.Element(str(type(self).__name__))
            return block

    ## getDescriptor
    #
    # @return A string that describes the action.
    #
    def getDescriptor(self):
        return "recenter piezo"

    ## setup
    #
    # Perform post creation initialization.
    #
    # @param node The node of an ElementTree.
    #
    def setup(self, node):
        self.message = tcpMessage.TCPMessage(message_type = "Recenter Piezo")

## DASetDirectory
#
# Change the Hal Directory.
#
class DASetDirectory(DaveAction):

    ## __init__
    #
    def __init__(self):
        DaveAction.__init__(self)

        self.action_type = "hal"

    ## createETree
    #
    # @param dictionary A dictionary.
    #
    # @return A ElementTree object or None.
    #
    def createETree(self, dictionary):
        directory = dictionary.get("directory")
        if (directory is not None):
            block = ElementTree.Element(str(type(self).__name__))
            addField(block, "directory", directory)
            return block

    ## getDescriptor
    #
    # @return A string that describes the action.
    #
    def getDescriptor(self):
        return "change directory to " + self.directory

    ## setup
    #
    # Perform post creation initialization.
    #
    # @param node The node of an ElementTree.
    #
    def setup(self, node):
        self.directory = node.find("directory").text
        self.message = tcpMessage.TCPMessage(message_type = "Set Directory",
                                             message_data = {"directory": self.directory})

        # Require validation
        self.id = self.message.getType() + " "
        self.id += self.directory

## DASetFocusLockTarget
#
# The set focus lock target action.
#
class DASetFocusLockTarget(DaveAction):

    ## __init__
    #
    def __init__(self):
        DaveAction.__init__(self)

        self.action_type = "hal"

    ## createETree
    #
    # @param dictionary A dictionary.
    #
    # @return A ElementTree object or None.
    #
    def createETree(self, dictionary):
        lock_target = dictionary.get("lock_target")
        if (lock_target is not None):
            block = ElementTree.Element(str(type(self).__name__))
            addField(block, "lock_target", lock_target)
            return block

    ## getDescriptor
    #
    # @return A string that describes the action.
    #
    def getDescriptor(self):
        return "set focus lock target to " + str(self.lock_target)

    ## setup
    #
    # Perform post creation initialization.
    #
    # @param node The node of an ElementTree.
    #
    def setup(self, node):
        self.lock_target = float(node.find("lock_target").text)
        self.message = tcpMessage.TCPMessage(message_type = "Set Lock Target",
                                             message_data = {"lock_target" : self.lock_target})


## DASetParameters
#
# The action responsible for setting the movie parameters in Hal.
#
class DASetParameters(DaveAction):

    ## __init__
    #
    def __init__(self):
        DaveAction.__init__(self)

        self.action_type = "hal"

    ## createETree
    #
    # @param dictionary A dictionary.
    #
    # @return A ElementTree object or None.
    #
    def createETree(self, dictionary):
        parameters = dictionary.get("parameters")
        if (parameters is not None):
            block = ElementTree.Element(str(type(self).__name__))
            addField(block, "parameters", parameters)
            return block

    ## getDescriptor
    #
    # @return A string that describes the action.
    #
    def getDescriptor(self):
        return "set parameters to " + str(self.parameters)

    ## setup
    #
    # Perform post creation initialization.
    #
    # @param node The node of an ElementTree.
    #
    def setup(self, node):
        p_node = node.find("parameters")
        if (p_node.attrib["type"] == "int"):
            self.parameters = int(node.find("parameters").text)
        else:
            self.parameters = node.find("parameters").text
        self.message = tcpMessage.TCPMessage(message_type = "Set Parameters",
                                             message_data = {"parameters" : self.parameters})

        # Require validation
        self.id = self.message.getType() + " "
        self.id += str(self.parameters)

## DASetProgression
#
# The action responsible for setting the illumination progression.
#
class DASetProgression(DaveAction):

    ## __init__
    #
    def __init__(self):
        DaveAction.__init__(self)

        self.action_type = "hal"

    ## createETree
    #
    # @param dictionary A dictionary.
    #
    # @return A ElementTree object or None.
    #
    def createETree(self, dictionary):
        progression = dictionary.get("progression")
        if progression is not None:
            block = ElementTree.Element(str(type(self).__name__))
            for pnode in progression:
                # The round trip fixes some white space issues.
                block.append(ElementTree.fromstring(ElementTree.tostring(pnode)))
            return block

    ## getDescriptor
    #
    # @return A string that describes the action.
    #
    def getDescriptor(self):
        return "set progressions to " + self.type

    ## setup
    #
    # Perform post creation initialization.
    #
    # @param node The node of an ElementTree.
    #
    def setup(self, node):

        self.type = node.find("type").text
        message_data = {"type" : self.type}

        # File progression.
        if node.find("filename") is not None:
            message_data["filename"] = node.find("filename").text

        # Math progression.
        elif node.find("channel") is not None:
            channels = []
            for ch_node in [x for x in node if (x.tag == "channel")]:
                channel = int(ch_node.text)
                start = float(ch_node.attrib["start"])

                if "frames" in ch_node.attrib:
                    frames = int(ch_node.attrib["frames"])
                else:
                    frames = 100

                if "inc" in ch_node.attrib:
                    inc = float(ch_node.attrib["inc"])
                else:
                    inc = 0.0
    
                channels.append([channel, start, frames, inc])

            message_data["channels"] = channels
        
        self.message = tcpMessage.TCPMessage(message_type = "Set Progression",
                                             message_data = message_data)

        # Require validation only for provided filenames
        if node.find("filename") is not None:
            self.id = self.message.getType() + " "
            self.id += node.find("filename").text   

## DATakeMovie
#
# Send a take movie command to Hal
#
class DATakeMovie(DaveAction):

    ## __init__
    #
    def __init__(self):
        DaveAction.__init__(self)

        self.action_type = "hal"
        self.properties = {"name" : None,
                           "length" : None,
                           "min_spots" : None,
                           "parameters" : None,
                           "directory" : None,
                           "overwrite" : None}

    ## abort
    #
    # Send an abort message to Hal
    #
    def abort(self):
        stop_message = tcpMessage.TCPMessage(message_type = "Abort Movie")
        self.tcp_client.sendMessage(stop_message)

    ## createETree
    #
    # @param dictionary A dictionary.
    #
    # @return A ElementTree object or None.
    #
    def createETree(self, dictionary):
        name = dictionary.get("name")
        length = dictionary.get("length")
        min_spots = dictionary.get("min_spots")
        parameters = dictionary.get("parameters")
        directory = dictionary.get("directory")
        overwrite = dictionary.get("overwrite")
        if (name is not None) and (length is not None):
            if (length > 0):
                block = ElementTree.Element(str(type(self).__name__))
                addField(block, "name", name)
                addField(block, "length", length)

                if min_spots is not None:
                    addField(block, "min_spots", min_spots)

                if parameters is not None:
                    addField(block, "parameters", parameters)

                if directory is not None:
                    addField(block, "directory", directory)

                if overwrite is not None:
                    addField(block, "overwrite", overwrite)

                return block

    ## getDescriptor
    #
    # @return A string that describes the action.
    #
    def getDescriptor(self):
        if (self.min_spots > 0):
            return "take movie " + self.name + ", " + str(self.length) + " frames, " + str(self.min_spots) + " minimum spots"
        else:
            return "take movie " + self.name + ", " + str(self.length) + " frames"

    ## handleReply
    #
    # Overload of default handleReply to allow comparison of min_spots
    #
    # @param message A TCP message object
    #
    def handleReply(self, message):
        found_spots = message.getResponse("found_spots")
        if not (found_spots == None) and (found_spots < self.min_spots):
            err_str = str(found_spots) + " found molecules is less than the target: "
            err_str += str(self.min_spots)
            message.setError(True, err_str)
        DaveAction.handleReply(self,message)                

    ## setup
    #
    # Perform post creation initialization.
    #
    # @param node The node of an ElementTree.
    #
    def setup(self, node):
        self.name = node.find("name").text
        self.length = int(node.find("length").text)

        self.min_spots = 0
        if node.find("min_spots") is not None:
            self.min_spots = int(node.find("min_spots").text)
            
        message_data = {"name" : self.name,
                        "length" : self.length,
                        "min_spots" : self.min_spots,
                        "parameters" : None}
        
        if node.find("parameters") is not None:
            message_data["parameters"] = node.find("parameters").text
            
        if node.find("directory") is not None:
            message_data["directory"] = node.find("directory").text
            
        if node.find("overwrite") is not None:
            message_data["overwrite"] = True # Default is to overwrite
            
            boolean_text = node.find("overwrite").text
            if (boolean_text.lower() == "false"):
                message_data["overwrite"] = False

        self.message = tcpMessage.TCPMessage(message_type = "Take Movie",
                                             message_data = message_data)

        # Require validation
        self.id = self.message.getType() + " "
        self.id = str(self.length) + " "
        if message_data["parameters"] is not None:
            self.id = str(message_data["parameters"])

## DAValveProtocol
#
# The fluidics protocol action. Send commands to Kilroy.
#
class DAValveProtocol(DaveAction):

    ## __init__
    #
    # Initialize the valve protocol action
    #
    def __init__(self):
        DaveAction.__init__(self)

        self.action_type = "kilroy"
        self.properties = {"name" : None}

    ## createETree
    #
    # Generate a Element Tree for the valve protocol specified.
    #
    # @param dictionary A dictionary containing the relevant data to create the element tree
    #
    def createETree(self, dictionary):
        name = dictionary.get("name", None)
        if (name is not None):
            node = ElementTree.Element(str(type(self).__name__))
            node.text = name
            return node
        else:
            return None

    ## getDescriptor
    #
    # @return A string that describes the action.
    #
    def getDescriptor(self):
        return "valve protocol " + self.protocol_name

    ## setup
    #
    # Perform post creation initialization.
    #
    # @param node The node of an ElementTree.
    #
    def setup(self, node):
        self.protocol_name = node.text
        self.protocol_is_running = False

        self.message = tcpMessage.TCPMessage(message_type = "Kilroy Protocol",
                                             message_data = {"name": self.protocol_name})

        # Require validation
        self.id = self.message.getType() + " "
        self.id = self.protocol_name        

#
# The MIT License
#
# Copyright (c) 2014 Zhuang Lab, Harvard University
#
# Permission is hereby granted, free of charge, to any person obtaining a copy
# of this software and associated documentation files (the "Software"), to deal
# in the Software without restriction, including without limitation the rights
# to use, copy, modify, merge, publish, distribute, sublicense, and/or sell
# copies of the Software, and to permit persons to whom the Software is
# furnished to do so, subject to the following conditions:
#
# The above copyright notice and this permission notice shall be included in
# all copies or substantial portions of the Software.
#
# THE SOFTWARE IS PROVIDED "AS IS", WITHOUT WARRANTY OF ANY KIND, EXPRESS OR
# IMPLIED, INCLUDING BUT NOT LIMITED TO THE WARRANTIES OF MERCHANTABILITY,
# FITNESS FOR A PARTICULAR PURPOSE AND NONINFRINGEMENT. IN NO EVENT SHALL THE
# AUTHORS OR COPYRIGHT HOLDERS BE LIABLE FOR ANY CLAIM, DAMAGES OR OTHER
# LIABILITY, WHETHER IN AN ACTION OF CONTRACT, TORT OR OTHERWISE, ARISING FROM,
# OUT OF OR IN CONNECTION WITH THE SOFTWARE OR THE USE OR OTHER DEALINGS IN
# THE SOFTWARE.
#<|MERGE_RESOLUTION|>--- conflicted
+++ resolved
@@ -299,14 +299,10 @@
         DaveAction.__init__(self)
 
         self.action_type = "hal"
-<<<<<<< HEAD
-
-=======
         self.num_focus_checks = 10 # A default number of focus checks
         self.min_sum = None # The default flag for scanning for focus
         self.focus_scan = False # The default is to not scan for focus
         
->>>>>>> 4f73e809
     ## createETree
     #
     # @param dictionary A dictionary.
@@ -314,19 +310,12 @@
     # @return A ElementTree object or None.
     #
     def createETree(self, dictionary):
-<<<<<<< HEAD
-        num_focus_checks = dictionary.get("num_focus_checks") # Periodic checks every 100 ms
-        if (num_focus_checks > 0.0):
-            block = ElementTree.Element(str(type(self).__name__))
-            addField(block, "num_focus_checks", num_focus_checks)
-=======
         check_focus = dictionary.get("check_focus") # Periodic checks every 100 ms
         if check_focus is not None:
             block = ElementTree.Element(str(type(self).__name__))
             for pnode in check_focus:
                 # The round trip fixes some white space issues.
                 block.append(ElementTree.fromstring(ElementTree.tostring(pnode)))
->>>>>>> 4f73e809
             return block
 
     ## getDescriptor
@@ -345,14 +334,10 @@
     def handleReply(self, message):
         focus_status = message.getResponse("focus_status")
         if not message.isTest() and not (focus_status == True):
-<<<<<<< HEAD
-            message.setError(True, "The focus is not locked.")
-=======
             error_message = "The focus is not locked."
             if self.focus_scan:
                 error_message = " Minimum sum found: " + str(message.getResponse("found_sum"))
             message.setError(True, error_message)
->>>>>>> 4f73e809
         DaveAction.handleReply(self, message)
 
     ## setup
@@ -361,13 +346,6 @@
     #
     # @param node The node of an ElementTree.
     #
-<<<<<<< HEAD
-    def setup(self, node):
-        self.num_focus_checks = int(node.find("num_focus_checks").text)
-        self.message = tcpMessage.TCPMessage(message_type = "Check Focus Lock",
-                                             message_data = {"num_focus_checks": self.num_focus_checks})
-
-=======
     def setup(self, node):        
         # Determine the number of focus checks
         if node.find("num_focus_checks") is not None:
@@ -387,7 +365,6 @@
         
         self.message = tcpMessage.TCPMessage(message_type = "Check Focus Lock",
                                              message_data = message_data)
->>>>>>> 4f73e809
 
 ## DADelay
 #
