--- conflicted
+++ resolved
@@ -54,14 +54,6 @@
        <variable_entry name = "Movie Loop" />
     </movie>
 
-<<<<<<< HEAD
-    <!-- Check Focus -->
-    <movie>
-       <name increment="Yes">Check_Focus</name>
-       <length>300</length>
-       <parameters>Test_Parameter</parameters>
-       <num_focus_checks>30</num_focus_checks>
-=======
     <!-- Check Focus w/o Scan-->
     <movie>
        <name increment="Yes">Check_Focus_No_Scan</name>
@@ -83,7 +75,6 @@
 			<focus_scan/> 
 			<min_sum>1000</min_sum> 
 	   </check_focus>
->>>>>>> 4f73e809
        <variable_entry name = "Movie Loop" />
     </movie>
 
