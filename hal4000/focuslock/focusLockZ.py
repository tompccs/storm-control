#!/usr/bin/python
#
## @file
#
# Z focus lock dialog box.
#
# FocusLockZ is the base class.
#
# FocusLockZQPD is specialized for displaying QPD style
#    offset data.
#
# FocusLockZCam is specialized for displaying USB camera
#    offset data.
#
# FocusLockZDualCam is specializef for displaying USB
#    camera data from the dual objective setup.
#
# Hazen 1/13
#

import numpy
from PyQt4 import QtCore, QtGui

import qtWidgets.qtAppIcon as qtAppIcon

import halLib.halModule as halModule

# Debugging
import sc_library.hdebug as hdebug

# Widgets
import focuslock.lockDisplay as lockDisplay

## FocusLockZ
#
# This class controls the focus lock GUI.
#
class FocusLockZ(QtGui.QDialog, halModule.HalModule):
    tcpComplete = QtCore.pyqtSignal(object)

    ## __init__
    #
    # Create the focus lock object. This does not create the UI.
    #
    # @param parameters A parameters object.
    # @param parent The PyQt parent of this object.
    #
    @hdebug.debug
    def __init__(self, parameters, parent):
        QtGui.QDialog.__init__(self, parent)
        halModule.HalModule.__init__(self)

        if parent:
            self.have_parent = True
        else:
            self.have_parent = False

        # general
        self.offset_file = 0
        self.parameters = parameters
        self.jumpsize = 0.0
        self.tcp_message = None

        # Qt timer for checking focus lock
        self.focus_check_timer = QtCore.QTimer()
        self.focus_check_timer.setSingleShot(True)
        self.focus_check_timer.timeout.connect(self.tcpPollFocusStatus)
        self.num_focus_checks = 0
        self.accum_focus_checks = 0
        
    ## cleanup
    #
    @hdebug.debug
    def cleanup(self):
        self.lock_display1.quit()
        self.closeOffsetFile()

    ## closeEvent
    #
    # Handles user clicking on the X in the upper right hand corner.
    # If the dialog has a parent it just gets hidden rather than
    # actually getting closed.
    #
    # @param event A PyQt window close event.
    #
    @hdebug.debug    
    def closeEvent(self, event):
        if self.have_parent:
            event.ignore()
            self.hide()

    ## closeOffsetFile
    #
    # Closes the offset file. This is called at the end of filming.
    #
    @hdebug.debug
    def closeOffsetFile(self):
        if self.offset_file:
            self.offset_file.close()
            self.offset_file = False

    ## configureUI
    #
    # This sets up the UI, connects the signals, etc.
    #
    @hdebug.debug
    def configureUI(self):
        parameters = self.parameters

        # UI setup
        self.setWindowTitle(parameters.get("setup_name") + " Focus Lock")
        self.setWindowIcon(qtAppIcon.QAppIcon())
        self.ui.lockLabel.setStyleSheet("QLabel { color: green }")
        self.toggleLockButtonDisplay(self.lock_display1.shouldDisplayLockButton())
        self.toggleLockLabelDisplay(self.lock_display1.shouldDisplayLockLabel())

        # Setup mode radio buttons.
        vbox_layout = QtGui.QVBoxLayout(self.ui.modeWidget)
        self.ui.modeWidget.setLayout(vbox_layout)
        lock_modes = self.lock_display1.getLockModes()
        self.buttons = []
        for i, mode in enumerate(lock_modes):
            button = QtGui.QRadioButton(mode.getName(), self.ui.modeWidget)
            vbox_layout.addWidget(button)
            self.buttons.append(button)

        self.buttons[parameters.get("focuslock.qpd_mode")].setChecked(True)

        for button in self.buttons:
            button.clicked.connect(self.handleRadioButtons)

        # Connect signals
        if self.have_parent:
            self.ui.okButton.setText("Close")
            self.ui.okButton.clicked.connect(self.handleOk)
        else:
            self.ui.okButton.setText("Quit")
            self.ui.okButton.clicked.connect(self.handleQuit)

        self.ui.lockButton.clicked.connect(self.handleLockButton)
        self.ui.jumpPButton.clicked.connect(self.handleJumpPButton)
        self.ui.jumpNButton.clicked.connect(self.handleJumpNButton)
        self.ui.jumpSpinBox.valueChanged.connect(self.handleJumpSpinBox)

        # set modeless
        self.setModal(False)

    ## connectSignals
    #
    # @param signals An array of signals that we might be interested in connecting to.
    #
    @hdebug.debug
    def connectSignals(self, signals):
        for signal in signals:
            if (signal[1] == "commMessage"):
                signal[2].connect(self.handleCommMessage)

            if (signal[1] == "lockJump"):
                signal[2].connect(self.jump)

    ## getLockedStatus
    #
    # @return The current status of the focus lock.
    #
    @hdebug.debug
    def getLockedStatus(self):
        return self.lock_display1.getLockedStatus()

    ## getLockTarget
    #
    # @return The current lock target.
    #
    @hdebug.debug
    def getLockTarget(self):
        return self.lock_display1.getLockTarget()

    ## getSignals
    #
    # @return The signals this module provides.
    #
    @hdebug.debug
    def getSignals(self):
        return [[self.hal_type, "tcpComplete", self.tcpComplete],
                [self.hal_type, "focusLockStatus", self.lock_display1.lockStatus],
                [self.hal_type, "focusLockDisplay", self.lock_display1.lockDisplay]]

    ## handleCommMessage
    #
    # Handles all the message from tcpControl.
    #
    # @param message A tcpControl.TCPMessage object.
    #
    @hdebug.debug
    def handleCommMessage(self, message):
        self.tcp_message = message
        if (message.getType() == "Find Sum"):
            if message.isTest():
                self.tcpComplete.emit(self.tcp_message)
            else:
                self.tcpHandleFindSum(message.getData("min_sum"))
        elif (message.getType() == "Check Focus Lock"):
            if message.isTest():
                self.tcpComplete.emit(self.tcp_message)
            else:
                self.accum_focus_checks = 0
                self.num_focus_checks = message.getData("num_focus_checks")
                self.tcpPollFocusStatus()
                
        elif (message.getType() == "Set Lock Target"):
            if message.isTest():
                self.tcpComplete.emit(self.tcp_message)
            else:
                self.tcpHandleSetLockTarget(self.tcp_message.getData("lock_target"))
                self.tcpComplete.emit(self.tcp_message)
        elif (message.getType() == "Find Optimal Sum"):
            if message.isTest():
                self.tcpComplete.emit(self.tcp_message)
            else:
                self.tcpHandleOptimizeSum()
        elif (message.getType() == "Recenter Piezo"):
            if message.isTest():
                self.tcpComplete.emit(self.tcp_message)
            else:
                self.tcpHandleRecenterPiezo()

    ## handleFoundOptimal
    #
    # Notify external program (via TCP/IP) that the optimal sum signal has been found.
    #
    # @param lock_sum The lock sum signal.
    #
    @hdebug.debug
    def handleFoundOptimal(self, lock_sum):
        self.tcp_message.addResponse("optimal_sum", lock_sum)
        self.tcpComplete.emit(self.tcp_message)

    ## handleFoundSum
    #
    # Notify external program (via TCP/IP) that the sum signal has been found.
    #
    # @param lock_sum The lock sum signal.
    #
    @hdebug.debug
    def handleFoundSum(self, lock_sum):
        focus_status = self.lock_display1.getFocusStatus()
        self.tcp_message.addResponse("focus_status", focus_status)
        self.tcp_message.addResponse("found_sum", lock_sum)
        self.tcpComplete.emit(self.tcp_message)

    ## handleJumpPButton
    #
    # Handles the jump+ button.
    #
    # @param boolean Dummy parameter.
    #
    @hdebug.debug
    def handleJumpPButton(self, boolean):
        self.lock_display1.jump(self.jumpsize)

    ## handleJumpNButton
    #
    # Handles the jump- button.
    #
    # @param boolean Dummy parameter.
    #
    @hdebug.debug
    def handleJumpNButton(self, boolean):
        self.lock_display1.jump(-self.jumpsize)

    ## handleJumpSpinBox
    #
    # Handles the jump spin box.
    #
    @hdebug.debug                    
    def handleJumpSpinBox(self, jumpsize):
        self.jumpsize = jumpsize

    ## handleLockButton
    #
    # Handles the lock button.
    #
    # @param boolean Dummy parameter.
    #
    @hdebug.debug
    def handleLockButton(self, boolean):
        self.lock_display1.lockButtonToggle()
        self.toggleLockButtonText(self.lock_display1.amLocked())
        self.toggleLockLabelDisplay(self.lock_display1.shouldDisplayLockLabel())

    ## handleOk
    #
    # Handles the close button.
    #
    # @param boolean Dummy parameter.
    #
    @hdebug.debug
    def handleOk(self, boolean):
        self.hide()

    ## handleRadioButtons.
    #
    # Handles the lock mode radio buttons.
    #
    # @param boolean Dummy parameter.
    #
    @hdebug.debug
    def handleRadioButtons(self, boolean):
        for i in range(len(self.buttons)):
            if self.buttons[i].isChecked():
                if self.lock_display1.changeLockMode(i):
                    self.toggleLockButtonDisplay(self.lock_display1.shouldDisplayLockButton())
                    self.toggleLockButtonText(self.lock_display1.amLocked())
                    self.toggleLockLabelDisplay(self.lock_display1.shouldDisplayLockLabel())

    ## handleRecenteredPiezo
    #
    # Notify external program (via TCP/IP) that the piezo has been recentered.
    #
    @hdebug.debug
    def handleRecenteredPiezo(self):
        self.tcpComplete.emit(self.tcp_message)

    ## handleQuit
    #
    # Handles the quit button.
    #
    # @param boolean Dummy parameter.
    #
    @hdebug.debug
    def handleQuit(self, boolean):
        self.close()

    ## jump
    #
    # Handles jump requests (these usually come from the joystick).
    #
    @hdebug.debug
    def jump(self, step_size):
        self.lock_display1.jump(step_size)

    ## newFrame
    #
    # Handles a new frame of data from the camera. If we are filming
    # this writes the current offset information into the offset file.
    #
    # @param frame A frame object.
    # @param filming True/False if we are currently filming.
    #
    def newFrame(self, frame, filming):
        if filming and frame.master:
            if self.offset_file:
                [offset, power, stage_z] = self.lock_display1.getOffsetPowerStage()
                self.offset_file.write("{0:d} {1:.6f} {2:.6f} {3:.6f}\n".format(frame.number, offset, power, stage_z))
            self.lock_display1.newFrame(frame)

    ## newParameters
    #
    # Handles new parameters.
    #
    # @param parameters A parameters object.
    #
    @hdebug.debug
    def newParameters(self, parameters):
        self.parameters = parameters
        self.lock_display1.newParameters(self.parameters.get("focuslock"))

    ## openOffsetFile
    #
    # Open a file to save the offset data in during filming.
    #
    # @param filename The name of the offset file.
    #
    @hdebug.debug
    def openOffsetFile(self, filename):
        self.offset_file = open(filename + ".off", "w")
        self.offset_file.write("frame offset power stage-z\n")

    ## startFilm
    #
    # Start the focus lock. This is called at the start of an acquisition.
    # If filename is not False then a file of the same name is opened
    # to store the offset data in during filming.
    #
    # @param filename The name of the file to save the offset data in.
    # @param run_shutters True/False the shutters should be run or not.
    #
    @hdebug.debug
    def startFilm(self, filename, run_shutters):
        self.counter = 0
        self.error = 0.0
        self.error_counts = 0
        if filename:
            self.openOffsetFile(filename)
        self.lock_display1.startLock(filename)
        self.toggleLockButtonText(self.lock_display1.amLocked())
        self.toggleLockLabelDisplay(self.lock_display1.shouldDisplayLockLabel())

    ## stopFilm
    #
    # Stop the focus lock and close the offset file (if it is open).
    #
    # @param film_writer A film writer object.
    #
    @hdebug.debug
    def stopFilm(self, film_writer):
        self.lock_display1.stopLock()
        self.toggleLockButtonText(self.lock_display1.amLocked())
        self.toggleLockLabelDisplay(self.lock_display1.shouldDisplayLockLabel())
        self.closeOffsetFile()
        if film_writer:
            film_writer.getParameters().set("acquisition.lock_target", self.lock_display1.getLockTarget())

    ## tcpHandleFindSum
    #
    # Handle find sum requests that come via TCP/IP.
    #
    @hdebug.debug
    def tcpHandleFindSum(self, min_sum):
        self.lock_display1.tcpHandleFindSum(min_sum)

    ## tcpHandleOptimizeSum
    #
    # Handle optimize sum requests that come via TCP/IP.
    #
    @hdebug.debug
    def tcpHandleOptimizeSum(self):
        self.lock_display1.tcpHandleOptimizeSum()

    ## tcpHandleRecenterPiezo
    #
    # Handle piezo recentering requests that come via TCP/IP.
    #
    @hdebug.debug
    def tcpHandleRecenterPiezo(self):
        self.lock_display1.tcpHandleRecenterPiezo()

    ## tcpHandleSetLockTarget
    #
    # Handle lock target setting requests that come via TCP/IP.
    #
    # @param target The desired lock target.
    #
    @hdebug.debug
    def tcpHandleSetLockTarget(self, target):
        self.lock_display1.tcpHandleSetLockTarget(target)

    ## tcpPollFocusStatus
    #
    # Check the focus lock thread to see if it registers as in focus.
    #
    # @return A boolean that determines if the system is in focus.
    #
    @hdebug.debug
    def tcpPollFocusStatus(self):
        focus_status = self.lock_display1.getFocusStatus()

        if focus_status: # Return message if focus is found
            self.tcp_message.addResponse("focus_status", focus_status)
            self.tcpComplete.emit(self.tcp_message)

        else:
            print "Focus check " + str(self.accum_focus_checks) + ": not in focus"
            self.accum_focus_checks += 1
            if self.accum_focus_checks < self.num_focus_checks:
                self.focus_check_timer.start(100) # Wait one 100 ms then measure again
<<<<<<< HEAD
            else: # Repeat
                self.tcp_message.addResponse("focus_status", focus_status)
                self.tcpComplete.emit(self.tcp_message)
                
=======
            else: # Focus not found after the specified number of checks
                scan_focus = self.tcp_message.getData("focus_scan")
                if scan_focus is True:
                    # Get minimum sum for FindSum scan
                    min_sum = self.tcp_message.getData("min_sum")
                    if min_sum is None: # Not provided. Use default for parameters.
                        min_sum = self.parameters.get("qpd_sum_min", 50)

                    # Send scan command
                    self.tcpHandleFindSum(min_sum) # message is returned by handleFoundSum
                    
                else: # No scan, just return error
                    self.tcp_message.addResponse("focus_status", focus_status)
                    self.tcpComplete.emit(self.tcp_message)
    
>>>>>>> 4f73e809
    ## toggleLockButtonDisplay
    #
    # Show/hide the lock button depending on the show parameter.
    #
    # @param show True/False show/hide the lock button.
    #
    @hdebug.debug
    def toggleLockButtonDisplay(self, show):
        if show:
            self.ui.lockButton.show()
        else:
            self.ui.lockButton.hide()

    ## toggleLockLabelDisplay
    #
    # Show/hide the lock label depending on the show parameter.
    #
    # @param show True/False show/hide the lock label.
    #
    @hdebug.debug
    def toggleLockLabelDisplay(self, show):
        if show:
            self.ui.lockLabel.show()
        else:
            self.ui.lockLabel.hide()

    ## toggleLockButtonText
    #
    # Change the lock button text depending on the locked parameter.
    #
    # @param locked True/False is the focus locked.
    #
    @hdebug.debug
    def toggleLockButtonText(self, locked):
        if locked:
            self.ui.lockButton.setText("Unlock")
            self.ui.lockButton.setStyleSheet("QPushButton { color: green}")
        else:
            self.ui.lockButton.setText("Lock")
            self.ui.lockButton.setStyleSheet("QPushButton { color: black}")


## FocusLockZ
#
# FocusLockZ specialized for QPD style offset data.
#
class FocusLockZQPD(FocusLockZ):

    ## __init__
    #
    # Initialize the UI for a QPD based focus lock.
    #
    # @param parameters A parameters object.
    # @param control_thread A focus lock control thread.
    # @param ir_laser A IR laser control object.
    # @param parent The PyQt parent of this object.
    #
    @hdebug.debug
    def __init__(self, parameters, control_thread, ir_laser, parent):
        FocusLockZ.__init__(self, parameters, parent)

        # Setup UI.
        import qtdesigner.focuslock_ui as focuslockUi

        self.ui = focuslockUi.Ui_Dialog()
        self.ui.setupUi(self)

        # Add QPD lock display.
        self.lock_display1 = lockDisplay.LockDisplayQPD(parameters.get("focuslock"),
                                                        control_thread, 
                                                        ir_laser, 
                                                        self.ui.lockDisplayWidget)
        self.lock_display1.foundOptimal.connect(self.handleFoundOptimal)
        self.lock_display1.foundSum.connect(self.handleFoundSum)
        self.lock_display1.recenteredPiezo.connect(self.handleRecenteredPiezo)

        FocusLockZ.configureUI(self)

## FocusLockZCam
#
# FocusLockZ specialized for camera style offset data.
#
class FocusLockZCam(FocusLockZ):

    ## __init__
    #
    # Initialize the UI for a USB camera based focus lock.
    #
    # @param parameters A parameters object.
    # @param control_thread A focus lock control thread.
    # @param ir_laser A IR laser control object.
    # @param parent The PyQt parent of this object.
    #
    @hdebug.debug
    def __init__(self, parameters, control_thread, ir_laser, parent):
        FocusLockZ.__init__(self, parameters, parent)

        # Setup UI.
        import qtdesigner.focuslock_ui as focuslockUi

        self.ui = focuslockUi.Ui_Dialog()
        self.ui.setupUi(self)

        # Add Camera lock display.
        self.lock_display1 = lockDisplay.LockDisplayCam(parameters.get("focuslock"),
                                                        control_thread, 
                                                        ir_laser, 
                                                        self.ui.lockDisplayWidget)
        self.lock_display1.foundOptimal.connect(self.handleFoundOptimal)
        self.lock_display1.foundSum.connect(self.handleFoundSum)
        self.lock_display1.recenteredPiezo.connect(self.handleRecenteredPiezo)

        FocusLockZ.configureUI(self)

#
# FocusLockZ specialized for dual camera offset data.
#
class FocusLockZDualCam(FocusLockZ):

    ## __init__
    #
    # Initialize the UI for a dual USB camera based focus lock.
    #
    # @param parameters A parameters object.
    # @param control_threads A python array of focus lock control threads.
    # @param ir_lasers A python array of IR laser control objects.
    # @param parent The PyQt parent of this object.
    #
    @hdebug.debug
    def __init__(self, parameters, control_threads, ir_lasers, parent):
        FocusLockZ.__init__(self, parameters, parent)

        # Setup UI.
        import qtdesigner.dualfocuslock_ui as dualfocuslockUi

        self.ui = dualfocuslockUi.Ui_Dialog()
        self.ui.setupUi(self)

        # Add Camera1 lock display.
        self.lock_display1 = lockDisplay.LockDisplayCam(parameters.get("focuslock"),
                                                        control_threads[0], 
                                                        ir_lasers[0], 
                                                        self.ui.lockDisplay1Widget)
        self.lock_display1.ui.statusBox.setTitle("Lock1 Status")
        self.lock_display1.foundOptimal.connect(self.handleFoundOptimal)
        self.lock_display1.foundSum.connect(self.handleFoundSum)
        self.lock_display1.recenteredPiezo.connect(self.handleRecenteredPiezo)

        # Add Camera2 lock display.
        self.lock_display2 = lockDisplay.LockDisplayCam(parameters.get("focuslock"),
                                                        control_threads[1],
                                                        ir_lasers[1],
                                                        self.ui.lockDisplay2Widget)
        self.lock_display2.ui.statusBox.setTitle("Lock2 Status")

        FocusLockZ.configureUI(self)

    ## cleanup
    #
    @hdebug.debug
    def cleanup(self):
        self.lock_display2.quit()
        FocusLockZ.cleanup(self)

    ## handleJumpPButton
    #
    # Handles the jump+ button.
    #
    # @param boolean Dummy parameter.
    #
    @hdebug.debug
    def handleJumpPButton(self, boolean):
        self.lock_display1.jump(self.jumpsize)
        self.lock_display2.jump(-self.jumpsize)

    ## handleJumpNButton
    #
    # Handles the jump- button.
    #
    # @param boolean Dummy parameter.
    #
    @hdebug.debug
    def handleJumpNButton(self, boolean):
        self.lock_display1.jump(-self.jumpsize)
        self.lock_display2.jump(self.jumpsize)

    ## handleLockButton
    #
    # Handles the lock button. This locks both focus locks.
    #
    # @param boolean Dummy parameter.
    #
    @hdebug.debug
    def handleLockButton(self, boolean):
        FocusLockZ.handleLockButton(self, False)
        self.lock_display2.lockButtonToggle()

    ## handleRadioButtons
    #
    # This handles the focus lock radio buttons.
    #
    # @param boolean Dummy parameter.
    #
    @hdebug.debug
    def handleRadioButtons(self, boolean):
        for i in range(len(self.buttons)):
            if self.buttons[i].isChecked():
                if self.lock_display1.changeLockMode(i):
                    self.lock_display2.changeLockMode(i)
                    self.toggleLockButtonDisplay(self.lock_display1.shouldDisplayLockButton())
                    self.toggleLockButtonText(self.lock_display1.amLocked())
                    self.toggleLockLabelDisplay(self.lock_display1.shouldDisplayLockLabel())

    ## jump
    #
    # This handles jump requests (usually from the joystick). It jumps both stages at
    # once in opposite directions.
    #
    @hdebug.debug
    def jump(self, step_size):
        self.lock_display1.jump(step_size)
        self.lock_display2.jump(-step_size)

    ## newFrame
    #
    # Handles new frames from the camera. If we are filming it saves the current
    # offset data from both cameras into a file.
    #
    # @param frame A frame object.
    # @param filming True/False if we are currently filming.
    #
    def newFrame(self, frame, filming):
        if frame.master:
            if self.offset_file:
                [offset1, power1, stage_z1] = self.lock_display1.getOffsetPowerStage()
                [offset2, power2, stage_z2] = self.lock_display2.getOffsetPowerStage()
                self.offset_file.write("{0:d} {1:.6f} {2:.6f} {3:.6f} {4:.6f} {5:.6f} {6:.6f}\n".format(frame.number, offset1, power1, stage_z1, offset2, power2, stage_z2))
            self.lock_display1.newFrame(frame)
            self.lock_display2.newFrame(frame)

    ## openOffsetFile
    #
    # Open a file to save the offset data in during filming.
    #
    # @param filename The name of the offset file.
    #
    @hdebug.debug
    def openOffsetFile(self, filename):
        self.offset_file = open(filename + ".off", "w")
        self.offset_file.write("frame offset1 power1 stage-z1 offset2 power2 stage-z2\n")

    ## startFilm
    #
    # Start the focus locks at the start of an acquisition. If filename
    # is not False the offset information acquired during this film
    # will be saved in this file.
    #
    # @param filename The name of the file to save the offset information in.
    # @param run_shutters True/False the shutters should be run or not.
    #        
    @hdebug.debug
    def startFilm(self, filename, run_shutters):
        FocusLockZ.startFilm(self, filename, run_shutters)
        self.lock_display2.startLock(False)

    ## stopFilm
    #
    # Stop the focus locks.
    #
    # @param film_writer A film writer object.
    #
    @hdebug.debug
    def stopFilm(self, film_writer):
        FocusLockZ.stopFilm(self, film_writer)
        self.lock_display2.stopLock()

    ## tcpHandleFindSum
    #
    # Handles TCP/IP requests to find sum. Tells both focus locks to find sum.
    #
    @hdebug.debug
    def tcpHandleFindSum(self):
        self.lock_display1.tcpHandleFindSum()
        self.lock_display2.tcpHandleFindSum()

    ## tcpHandleOptimizeSum
    #
    # Handle optimize sum requests that come via TCP/IP. Tells both focus locks to optimize sum.
    #
    @hdebug.debug
    def tcpHandleOptimizeSum(self):
        self.lock_display1.tcpHandleOptimizeSum()
        self.lock_display2.tcpHandleOptimizeSum()

    ## tcpHandleRecenterPiezo
    #
    # Handles TCP/IP requests to recenter the piezo. Tells both focus locks to
    # to recenter themselves.
    #
    @hdebug.debug
    def tcpHandleRecenterPiezo(self):
        self.lock_display1.tcpHandleRecenterPiezo()
        self.lock_display2.tcpHandleRecenterPiezo()

    ## tcpHandleSetLockTarget
    #
    # Handles TCP/IP requests to set the lock target. Tells both focus locks
    # to set their lock targets. Lock1 is set to target, lock2 is set to -target.
    #
    @hdebug.debug
    def tcpHandleSetLockTarget(self, target):
        self.lock_display1.tcpHandleSetLockTarget(target)
        self.lock_display2.tcpHandleSetLockTarget(-target)

#
# The MIT License
#
# Copyright (c) 2013 Zhuang Lab, Harvard University
#
# Permission is hereby granted, free of charge, to any person obtaining a copy
# of this software and associated documentation files (the "Software"), to deal
# in the Software without restriction, including without limitation the rights
# to use, copy, modify, merge, publish, distribute, sublicense, and/or sell
# copies of the Software, and to permit persons to whom the Software is
# furnished to do so, subject to the following conditions:
#
# The above copyright notice and this permission notice shall be included in
# all copies or substantial portions of the Software.
#
# THE SOFTWARE IS PROVIDED "AS IS", WITHOUT WARRANTY OF ANY KIND, EXPRESS OR
# IMPLIED, INCLUDING BUT NOT LIMITED TO THE WARRANTIES OF MERCHANTABILITY,
# FITNESS FOR A PARTICULAR PURPOSE AND NONINFRINGEMENT. IN NO EVENT SHALL THE
# AUTHORS OR COPYRIGHT HOLDERS BE LIABLE FOR ANY CLAIM, DAMAGES OR OTHER
# LIABILITY, WHETHER IN AN ACTION OF CONTRACT, TORT OR OTHERWISE, ARISING FROM,
# OUT OF OR IN CONNECTION WITH THE SOFTWARE OR THE USE OR OTHER DEALINGS IN
# THE SOFTWARE.
#
<|MERGE_RESOLUTION|>--- conflicted
+++ resolved
@@ -1,824 +1,817 @@
-#!/usr/bin/python
-#
-## @file
-#
-# Z focus lock dialog box.
-#
-# FocusLockZ is the base class.
-#
-# FocusLockZQPD is specialized for displaying QPD style
-#    offset data.
-#
-# FocusLockZCam is specialized for displaying USB camera
-#    offset data.
-#
-# FocusLockZDualCam is specializef for displaying USB
-#    camera data from the dual objective setup.
-#
-# Hazen 1/13
-#
-
-import numpy
-from PyQt4 import QtCore, QtGui
-
-import qtWidgets.qtAppIcon as qtAppIcon
-
-import halLib.halModule as halModule
-
-# Debugging
-import sc_library.hdebug as hdebug
-
-# Widgets
-import focuslock.lockDisplay as lockDisplay
-
-## FocusLockZ
-#
-# This class controls the focus lock GUI.
-#
-class FocusLockZ(QtGui.QDialog, halModule.HalModule):
-    tcpComplete = QtCore.pyqtSignal(object)
-
-    ## __init__
-    #
-    # Create the focus lock object. This does not create the UI.
-    #
-    # @param parameters A parameters object.
-    # @param parent The PyQt parent of this object.
-    #
-    @hdebug.debug
-    def __init__(self, parameters, parent):
-        QtGui.QDialog.__init__(self, parent)
-        halModule.HalModule.__init__(self)
-
-        if parent:
-            self.have_parent = True
-        else:
-            self.have_parent = False
-
-        # general
-        self.offset_file = 0
-        self.parameters = parameters
-        self.jumpsize = 0.0
-        self.tcp_message = None
-
-        # Qt timer for checking focus lock
-        self.focus_check_timer = QtCore.QTimer()
-        self.focus_check_timer.setSingleShot(True)
-        self.focus_check_timer.timeout.connect(self.tcpPollFocusStatus)
-        self.num_focus_checks = 0
-        self.accum_focus_checks = 0
-        
-    ## cleanup
-    #
-    @hdebug.debug
-    def cleanup(self):
-        self.lock_display1.quit()
-        self.closeOffsetFile()
-
-    ## closeEvent
-    #
-    # Handles user clicking on the X in the upper right hand corner.
-    # If the dialog has a parent it just gets hidden rather than
-    # actually getting closed.
-    #
-    # @param event A PyQt window close event.
-    #
-    @hdebug.debug    
-    def closeEvent(self, event):
-        if self.have_parent:
-            event.ignore()
-            self.hide()
-
-    ## closeOffsetFile
-    #
-    # Closes the offset file. This is called at the end of filming.
-    #
-    @hdebug.debug
-    def closeOffsetFile(self):
-        if self.offset_file:
-            self.offset_file.close()
-            self.offset_file = False
-
-    ## configureUI
-    #
-    # This sets up the UI, connects the signals, etc.
-    #
-    @hdebug.debug
-    def configureUI(self):
-        parameters = self.parameters
-
-        # UI setup
-        self.setWindowTitle(parameters.get("setup_name") + " Focus Lock")
-        self.setWindowIcon(qtAppIcon.QAppIcon())
-        self.ui.lockLabel.setStyleSheet("QLabel { color: green }")
-        self.toggleLockButtonDisplay(self.lock_display1.shouldDisplayLockButton())
-        self.toggleLockLabelDisplay(self.lock_display1.shouldDisplayLockLabel())
-
-        # Setup mode radio buttons.
-        vbox_layout = QtGui.QVBoxLayout(self.ui.modeWidget)
-        self.ui.modeWidget.setLayout(vbox_layout)
-        lock_modes = self.lock_display1.getLockModes()
-        self.buttons = []
-        for i, mode in enumerate(lock_modes):
-            button = QtGui.QRadioButton(mode.getName(), self.ui.modeWidget)
-            vbox_layout.addWidget(button)
-            self.buttons.append(button)
-
-        self.buttons[parameters.get("focuslock.qpd_mode")].setChecked(True)
-
-        for button in self.buttons:
-            button.clicked.connect(self.handleRadioButtons)
-
-        # Connect signals
-        if self.have_parent:
-            self.ui.okButton.setText("Close")
-            self.ui.okButton.clicked.connect(self.handleOk)
-        else:
-            self.ui.okButton.setText("Quit")
-            self.ui.okButton.clicked.connect(self.handleQuit)
-
-        self.ui.lockButton.clicked.connect(self.handleLockButton)
-        self.ui.jumpPButton.clicked.connect(self.handleJumpPButton)
-        self.ui.jumpNButton.clicked.connect(self.handleJumpNButton)
-        self.ui.jumpSpinBox.valueChanged.connect(self.handleJumpSpinBox)
-
-        # set modeless
-        self.setModal(False)
-
-    ## connectSignals
-    #
-    # @param signals An array of signals that we might be interested in connecting to.
-    #
-    @hdebug.debug
-    def connectSignals(self, signals):
-        for signal in signals:
-            if (signal[1] == "commMessage"):
-                signal[2].connect(self.handleCommMessage)
-
-            if (signal[1] == "lockJump"):
-                signal[2].connect(self.jump)
-
-    ## getLockedStatus
-    #
-    # @return The current status of the focus lock.
-    #
-    @hdebug.debug
-    def getLockedStatus(self):
-        return self.lock_display1.getLockedStatus()
-
-    ## getLockTarget
-    #
-    # @return The current lock target.
-    #
-    @hdebug.debug
-    def getLockTarget(self):
-        return self.lock_display1.getLockTarget()
-
-    ## getSignals
-    #
-    # @return The signals this module provides.
-    #
-    @hdebug.debug
-    def getSignals(self):
-        return [[self.hal_type, "tcpComplete", self.tcpComplete],
-                [self.hal_type, "focusLockStatus", self.lock_display1.lockStatus],
-                [self.hal_type, "focusLockDisplay", self.lock_display1.lockDisplay]]
-
-    ## handleCommMessage
-    #
-    # Handles all the message from tcpControl.
-    #
-    # @param message A tcpControl.TCPMessage object.
-    #
-    @hdebug.debug
-    def handleCommMessage(self, message):
-        self.tcp_message = message
-        if (message.getType() == "Find Sum"):
-            if message.isTest():
-                self.tcpComplete.emit(self.tcp_message)
-            else:
-                self.tcpHandleFindSum(message.getData("min_sum"))
-        elif (message.getType() == "Check Focus Lock"):
-            if message.isTest():
-                self.tcpComplete.emit(self.tcp_message)
-            else:
-                self.accum_focus_checks = 0
-                self.num_focus_checks = message.getData("num_focus_checks")
-                self.tcpPollFocusStatus()
-                
-        elif (message.getType() == "Set Lock Target"):
-            if message.isTest():
-                self.tcpComplete.emit(self.tcp_message)
-            else:
-                self.tcpHandleSetLockTarget(self.tcp_message.getData("lock_target"))
-                self.tcpComplete.emit(self.tcp_message)
-        elif (message.getType() == "Find Optimal Sum"):
-            if message.isTest():
-                self.tcpComplete.emit(self.tcp_message)
-            else:
-                self.tcpHandleOptimizeSum()
-        elif (message.getType() == "Recenter Piezo"):
-            if message.isTest():
-                self.tcpComplete.emit(self.tcp_message)
-            else:
-                self.tcpHandleRecenterPiezo()
-
-    ## handleFoundOptimal
-    #
-    # Notify external program (via TCP/IP) that the optimal sum signal has been found.
-    #
-    # @param lock_sum The lock sum signal.
-    #
-    @hdebug.debug
-    def handleFoundOptimal(self, lock_sum):
-        self.tcp_message.addResponse("optimal_sum", lock_sum)
-        self.tcpComplete.emit(self.tcp_message)
-
-    ## handleFoundSum
-    #
-    # Notify external program (via TCP/IP) that the sum signal has been found.
-    #
-    # @param lock_sum The lock sum signal.
-    #
-    @hdebug.debug
-    def handleFoundSum(self, lock_sum):
-        focus_status = self.lock_display1.getFocusStatus()
-        self.tcp_message.addResponse("focus_status", focus_status)
-        self.tcp_message.addResponse("found_sum", lock_sum)
-        self.tcpComplete.emit(self.tcp_message)
-
-    ## handleJumpPButton
-    #
-    # Handles the jump+ button.
-    #
-    # @param boolean Dummy parameter.
-    #
-    @hdebug.debug
-    def handleJumpPButton(self, boolean):
-        self.lock_display1.jump(self.jumpsize)
-
-    ## handleJumpNButton
-    #
-    # Handles the jump- button.
-    #
-    # @param boolean Dummy parameter.
-    #
-    @hdebug.debug
-    def handleJumpNButton(self, boolean):
-        self.lock_display1.jump(-self.jumpsize)
-
-    ## handleJumpSpinBox
-    #
-    # Handles the jump spin box.
-    #
-    @hdebug.debug                    
-    def handleJumpSpinBox(self, jumpsize):
-        self.jumpsize = jumpsize
-
-    ## handleLockButton
-    #
-    # Handles the lock button.
-    #
-    # @param boolean Dummy parameter.
-    #
-    @hdebug.debug
-    def handleLockButton(self, boolean):
-        self.lock_display1.lockButtonToggle()
-        self.toggleLockButtonText(self.lock_display1.amLocked())
-        self.toggleLockLabelDisplay(self.lock_display1.shouldDisplayLockLabel())
-
-    ## handleOk
-    #
-    # Handles the close button.
-    #
-    # @param boolean Dummy parameter.
-    #
-    @hdebug.debug
-    def handleOk(self, boolean):
-        self.hide()
-
-    ## handleRadioButtons.
-    #
-    # Handles the lock mode radio buttons.
-    #
-    # @param boolean Dummy parameter.
-    #
-    @hdebug.debug
-    def handleRadioButtons(self, boolean):
-        for i in range(len(self.buttons)):
-            if self.buttons[i].isChecked():
-                if self.lock_display1.changeLockMode(i):
-                    self.toggleLockButtonDisplay(self.lock_display1.shouldDisplayLockButton())
-                    self.toggleLockButtonText(self.lock_display1.amLocked())
-                    self.toggleLockLabelDisplay(self.lock_display1.shouldDisplayLockLabel())
-
-    ## handleRecenteredPiezo
-    #
-    # Notify external program (via TCP/IP) that the piezo has been recentered.
-    #
-    @hdebug.debug
-    def handleRecenteredPiezo(self):
-        self.tcpComplete.emit(self.tcp_message)
-
-    ## handleQuit
-    #
-    # Handles the quit button.
-    #
-    # @param boolean Dummy parameter.
-    #
-    @hdebug.debug
-    def handleQuit(self, boolean):
-        self.close()
-
-    ## jump
-    #
-    # Handles jump requests (these usually come from the joystick).
-    #
-    @hdebug.debug
-    def jump(self, step_size):
-        self.lock_display1.jump(step_size)
-
-    ## newFrame
-    #
-    # Handles a new frame of data from the camera. If we are filming
-    # this writes the current offset information into the offset file.
-    #
-    # @param frame A frame object.
-    # @param filming True/False if we are currently filming.
-    #
-    def newFrame(self, frame, filming):
-        if filming and frame.master:
-            if self.offset_file:
-                [offset, power, stage_z] = self.lock_display1.getOffsetPowerStage()
-                self.offset_file.write("{0:d} {1:.6f} {2:.6f} {3:.6f}\n".format(frame.number, offset, power, stage_z))
-            self.lock_display1.newFrame(frame)
-
-    ## newParameters
-    #
-    # Handles new parameters.
-    #
-    # @param parameters A parameters object.
-    #
-    @hdebug.debug
-    def newParameters(self, parameters):
-        self.parameters = parameters
-        self.lock_display1.newParameters(self.parameters.get("focuslock"))
-
-    ## openOffsetFile
-    #
-    # Open a file to save the offset data in during filming.
-    #
-    # @param filename The name of the offset file.
-    #
-    @hdebug.debug
-    def openOffsetFile(self, filename):
-        self.offset_file = open(filename + ".off", "w")
-        self.offset_file.write("frame offset power stage-z\n")
-
-    ## startFilm
-    #
-    # Start the focus lock. This is called at the start of an acquisition.
-    # If filename is not False then a file of the same name is opened
-    # to store the offset data in during filming.
-    #
-    # @param filename The name of the file to save the offset data in.
-    # @param run_shutters True/False the shutters should be run or not.
-    #
-    @hdebug.debug
-    def startFilm(self, filename, run_shutters):
-        self.counter = 0
-        self.error = 0.0
-        self.error_counts = 0
-        if filename:
-            self.openOffsetFile(filename)
-        self.lock_display1.startLock(filename)
-        self.toggleLockButtonText(self.lock_display1.amLocked())
-        self.toggleLockLabelDisplay(self.lock_display1.shouldDisplayLockLabel())
-
-    ## stopFilm
-    #
-    # Stop the focus lock and close the offset file (if it is open).
-    #
-    # @param film_writer A film writer object.
-    #
-    @hdebug.debug
-    def stopFilm(self, film_writer):
-        self.lock_display1.stopLock()
-        self.toggleLockButtonText(self.lock_display1.amLocked())
-        self.toggleLockLabelDisplay(self.lock_display1.shouldDisplayLockLabel())
-        self.closeOffsetFile()
-        if film_writer:
-            film_writer.getParameters().set("acquisition.lock_target", self.lock_display1.getLockTarget())
-
-    ## tcpHandleFindSum
-    #
-    # Handle find sum requests that come via TCP/IP.
-    #
-    @hdebug.debug
-    def tcpHandleFindSum(self, min_sum):
-        self.lock_display1.tcpHandleFindSum(min_sum)
-
-    ## tcpHandleOptimizeSum
-    #
-    # Handle optimize sum requests that come via TCP/IP.
-    #
-    @hdebug.debug
-    def tcpHandleOptimizeSum(self):
-        self.lock_display1.tcpHandleOptimizeSum()
-
-    ## tcpHandleRecenterPiezo
-    #
-    # Handle piezo recentering requests that come via TCP/IP.
-    #
-    @hdebug.debug
-    def tcpHandleRecenterPiezo(self):
-        self.lock_display1.tcpHandleRecenterPiezo()
-
-    ## tcpHandleSetLockTarget
-    #
-    # Handle lock target setting requests that come via TCP/IP.
-    #
-    # @param target The desired lock target.
-    #
-    @hdebug.debug
-    def tcpHandleSetLockTarget(self, target):
-        self.lock_display1.tcpHandleSetLockTarget(target)
-
-    ## tcpPollFocusStatus
-    #
-    # Check the focus lock thread to see if it registers as in focus.
-    #
-    # @return A boolean that determines if the system is in focus.
-    #
-    @hdebug.debug
-    def tcpPollFocusStatus(self):
-        focus_status = self.lock_display1.getFocusStatus()
-
-        if focus_status: # Return message if focus is found
-            self.tcp_message.addResponse("focus_status", focus_status)
-            self.tcpComplete.emit(self.tcp_message)
-
-        else:
-            print "Focus check " + str(self.accum_focus_checks) + ": not in focus"
-            self.accum_focus_checks += 1
-            if self.accum_focus_checks < self.num_focus_checks:
-                self.focus_check_timer.start(100) # Wait one 100 ms then measure again
-<<<<<<< HEAD
-            else: # Repeat
-                self.tcp_message.addResponse("focus_status", focus_status)
-                self.tcpComplete.emit(self.tcp_message)
-                
-=======
-            else: # Focus not found after the specified number of checks
-                scan_focus = self.tcp_message.getData("focus_scan")
-                if scan_focus is True:
-                    # Get minimum sum for FindSum scan
-                    min_sum = self.tcp_message.getData("min_sum")
-                    if min_sum is None: # Not provided. Use default for parameters.
-                        min_sum = self.parameters.get("qpd_sum_min", 50)
-
-                    # Send scan command
-                    self.tcpHandleFindSum(min_sum) # message is returned by handleFoundSum
-                    
-                else: # No scan, just return error
-                    self.tcp_message.addResponse("focus_status", focus_status)
-                    self.tcpComplete.emit(self.tcp_message)
-    
->>>>>>> 4f73e809
-    ## toggleLockButtonDisplay
-    #
-    # Show/hide the lock button depending on the show parameter.
-    #
-    # @param show True/False show/hide the lock button.
-    #
-    @hdebug.debug
-    def toggleLockButtonDisplay(self, show):
-        if show:
-            self.ui.lockButton.show()
-        else:
-            self.ui.lockButton.hide()
-
-    ## toggleLockLabelDisplay
-    #
-    # Show/hide the lock label depending on the show parameter.
-    #
-    # @param show True/False show/hide the lock label.
-    #
-    @hdebug.debug
-    def toggleLockLabelDisplay(self, show):
-        if show:
-            self.ui.lockLabel.show()
-        else:
-            self.ui.lockLabel.hide()
-
-    ## toggleLockButtonText
-    #
-    # Change the lock button text depending on the locked parameter.
-    #
-    # @param locked True/False is the focus locked.
-    #
-    @hdebug.debug
-    def toggleLockButtonText(self, locked):
-        if locked:
-            self.ui.lockButton.setText("Unlock")
-            self.ui.lockButton.setStyleSheet("QPushButton { color: green}")
-        else:
-            self.ui.lockButton.setText("Lock")
-            self.ui.lockButton.setStyleSheet("QPushButton { color: black}")
-
-
-## FocusLockZ
-#
-# FocusLockZ specialized for QPD style offset data.
-#
-class FocusLockZQPD(FocusLockZ):
-
-    ## __init__
-    #
-    # Initialize the UI for a QPD based focus lock.
-    #
-    # @param parameters A parameters object.
-    # @param control_thread A focus lock control thread.
-    # @param ir_laser A IR laser control object.
-    # @param parent The PyQt parent of this object.
-    #
-    @hdebug.debug
-    def __init__(self, parameters, control_thread, ir_laser, parent):
-        FocusLockZ.__init__(self, parameters, parent)
-
-        # Setup UI.
-        import qtdesigner.focuslock_ui as focuslockUi
-
-        self.ui = focuslockUi.Ui_Dialog()
-        self.ui.setupUi(self)
-
-        # Add QPD lock display.
-        self.lock_display1 = lockDisplay.LockDisplayQPD(parameters.get("focuslock"),
-                                                        control_thread, 
-                                                        ir_laser, 
-                                                        self.ui.lockDisplayWidget)
-        self.lock_display1.foundOptimal.connect(self.handleFoundOptimal)
-        self.lock_display1.foundSum.connect(self.handleFoundSum)
-        self.lock_display1.recenteredPiezo.connect(self.handleRecenteredPiezo)
-
-        FocusLockZ.configureUI(self)
-
-## FocusLockZCam
-#
-# FocusLockZ specialized for camera style offset data.
-#
-class FocusLockZCam(FocusLockZ):
-
-    ## __init__
-    #
-    # Initialize the UI for a USB camera based focus lock.
-    #
-    # @param parameters A parameters object.
-    # @param control_thread A focus lock control thread.
-    # @param ir_laser A IR laser control object.
-    # @param parent The PyQt parent of this object.
-    #
-    @hdebug.debug
-    def __init__(self, parameters, control_thread, ir_laser, parent):
-        FocusLockZ.__init__(self, parameters, parent)
-
-        # Setup UI.
-        import qtdesigner.focuslock_ui as focuslockUi
-
-        self.ui = focuslockUi.Ui_Dialog()
-        self.ui.setupUi(self)
-
-        # Add Camera lock display.
-        self.lock_display1 = lockDisplay.LockDisplayCam(parameters.get("focuslock"),
-                                                        control_thread, 
-                                                        ir_laser, 
-                                                        self.ui.lockDisplayWidget)
-        self.lock_display1.foundOptimal.connect(self.handleFoundOptimal)
-        self.lock_display1.foundSum.connect(self.handleFoundSum)
-        self.lock_display1.recenteredPiezo.connect(self.handleRecenteredPiezo)
-
-        FocusLockZ.configureUI(self)
-
-#
-# FocusLockZ specialized for dual camera offset data.
-#
-class FocusLockZDualCam(FocusLockZ):
-
-    ## __init__
-    #
-    # Initialize the UI for a dual USB camera based focus lock.
-    #
-    # @param parameters A parameters object.
-    # @param control_threads A python array of focus lock control threads.
-    # @param ir_lasers A python array of IR laser control objects.
-    # @param parent The PyQt parent of this object.
-    #
-    @hdebug.debug
-    def __init__(self, parameters, control_threads, ir_lasers, parent):
-        FocusLockZ.__init__(self, parameters, parent)
-
-        # Setup UI.
-        import qtdesigner.dualfocuslock_ui as dualfocuslockUi
-
-        self.ui = dualfocuslockUi.Ui_Dialog()
-        self.ui.setupUi(self)
-
-        # Add Camera1 lock display.
-        self.lock_display1 = lockDisplay.LockDisplayCam(parameters.get("focuslock"),
-                                                        control_threads[0], 
-                                                        ir_lasers[0], 
-                                                        self.ui.lockDisplay1Widget)
-        self.lock_display1.ui.statusBox.setTitle("Lock1 Status")
-        self.lock_display1.foundOptimal.connect(self.handleFoundOptimal)
-        self.lock_display1.foundSum.connect(self.handleFoundSum)
-        self.lock_display1.recenteredPiezo.connect(self.handleRecenteredPiezo)
-
-        # Add Camera2 lock display.
-        self.lock_display2 = lockDisplay.LockDisplayCam(parameters.get("focuslock"),
-                                                        control_threads[1],
-                                                        ir_lasers[1],
-                                                        self.ui.lockDisplay2Widget)
-        self.lock_display2.ui.statusBox.setTitle("Lock2 Status")
-
-        FocusLockZ.configureUI(self)
-
-    ## cleanup
-    #
-    @hdebug.debug
-    def cleanup(self):
-        self.lock_display2.quit()
-        FocusLockZ.cleanup(self)
-
-    ## handleJumpPButton
-    #
-    # Handles the jump+ button.
-    #
-    # @param boolean Dummy parameter.
-    #
-    @hdebug.debug
-    def handleJumpPButton(self, boolean):
-        self.lock_display1.jump(self.jumpsize)
-        self.lock_display2.jump(-self.jumpsize)
-
-    ## handleJumpNButton
-    #
-    # Handles the jump- button.
-    #
-    # @param boolean Dummy parameter.
-    #
-    @hdebug.debug
-    def handleJumpNButton(self, boolean):
-        self.lock_display1.jump(-self.jumpsize)
-        self.lock_display2.jump(self.jumpsize)
-
-    ## handleLockButton
-    #
-    # Handles the lock button. This locks both focus locks.
-    #
-    # @param boolean Dummy parameter.
-    #
-    @hdebug.debug
-    def handleLockButton(self, boolean):
-        FocusLockZ.handleLockButton(self, False)
-        self.lock_display2.lockButtonToggle()
-
-    ## handleRadioButtons
-    #
-    # This handles the focus lock radio buttons.
-    #
-    # @param boolean Dummy parameter.
-    #
-    @hdebug.debug
-    def handleRadioButtons(self, boolean):
-        for i in range(len(self.buttons)):
-            if self.buttons[i].isChecked():
-                if self.lock_display1.changeLockMode(i):
-                    self.lock_display2.changeLockMode(i)
-                    self.toggleLockButtonDisplay(self.lock_display1.shouldDisplayLockButton())
-                    self.toggleLockButtonText(self.lock_display1.amLocked())
-                    self.toggleLockLabelDisplay(self.lock_display1.shouldDisplayLockLabel())
-
-    ## jump
-    #
-    # This handles jump requests (usually from the joystick). It jumps both stages at
-    # once in opposite directions.
-    #
-    @hdebug.debug
-    def jump(self, step_size):
-        self.lock_display1.jump(step_size)
-        self.lock_display2.jump(-step_size)
-
-    ## newFrame
-    #
-    # Handles new frames from the camera. If we are filming it saves the current
-    # offset data from both cameras into a file.
-    #
-    # @param frame A frame object.
-    # @param filming True/False if we are currently filming.
-    #
-    def newFrame(self, frame, filming):
-        if frame.master:
-            if self.offset_file:
-                [offset1, power1, stage_z1] = self.lock_display1.getOffsetPowerStage()
-                [offset2, power2, stage_z2] = self.lock_display2.getOffsetPowerStage()
-                self.offset_file.write("{0:d} {1:.6f} {2:.6f} {3:.6f} {4:.6f} {5:.6f} {6:.6f}\n".format(frame.number, offset1, power1, stage_z1, offset2, power2, stage_z2))
-            self.lock_display1.newFrame(frame)
-            self.lock_display2.newFrame(frame)
-
-    ## openOffsetFile
-    #
-    # Open a file to save the offset data in during filming.
-    #
-    # @param filename The name of the offset file.
-    #
-    @hdebug.debug
-    def openOffsetFile(self, filename):
-        self.offset_file = open(filename + ".off", "w")
-        self.offset_file.write("frame offset1 power1 stage-z1 offset2 power2 stage-z2\n")
-
-    ## startFilm
-    #
-    # Start the focus locks at the start of an acquisition. If filename
-    # is not False the offset information acquired during this film
-    # will be saved in this file.
-    #
-    # @param filename The name of the file to save the offset information in.
-    # @param run_shutters True/False the shutters should be run or not.
-    #        
-    @hdebug.debug
-    def startFilm(self, filename, run_shutters):
-        FocusLockZ.startFilm(self, filename, run_shutters)
-        self.lock_display2.startLock(False)
-
-    ## stopFilm
-    #
-    # Stop the focus locks.
-    #
-    # @param film_writer A film writer object.
-    #
-    @hdebug.debug
-    def stopFilm(self, film_writer):
-        FocusLockZ.stopFilm(self, film_writer)
-        self.lock_display2.stopLock()
-
-    ## tcpHandleFindSum
-    #
-    # Handles TCP/IP requests to find sum. Tells both focus locks to find sum.
-    #
-    @hdebug.debug
-    def tcpHandleFindSum(self):
-        self.lock_display1.tcpHandleFindSum()
-        self.lock_display2.tcpHandleFindSum()
-
-    ## tcpHandleOptimizeSum
-    #
-    # Handle optimize sum requests that come via TCP/IP. Tells both focus locks to optimize sum.
-    #
-    @hdebug.debug
-    def tcpHandleOptimizeSum(self):
-        self.lock_display1.tcpHandleOptimizeSum()
-        self.lock_display2.tcpHandleOptimizeSum()
-
-    ## tcpHandleRecenterPiezo
-    #
-    # Handles TCP/IP requests to recenter the piezo. Tells both focus locks to
-    # to recenter themselves.
-    #
-    @hdebug.debug
-    def tcpHandleRecenterPiezo(self):
-        self.lock_display1.tcpHandleRecenterPiezo()
-        self.lock_display2.tcpHandleRecenterPiezo()
-
-    ## tcpHandleSetLockTarget
-    #
-    # Handles TCP/IP requests to set the lock target. Tells both focus locks
-    # to set their lock targets. Lock1 is set to target, lock2 is set to -target.
-    #
-    @hdebug.debug
-    def tcpHandleSetLockTarget(self, target):
-        self.lock_display1.tcpHandleSetLockTarget(target)
-        self.lock_display2.tcpHandleSetLockTarget(-target)
-
-#
-# The MIT License
-#
-# Copyright (c) 2013 Zhuang Lab, Harvard University
-#
-# Permission is hereby granted, free of charge, to any person obtaining a copy
-# of this software and associated documentation files (the "Software"), to deal
-# in the Software without restriction, including without limitation the rights
-# to use, copy, modify, merge, publish, distribute, sublicense, and/or sell
-# copies of the Software, and to permit persons to whom the Software is
-# furnished to do so, subject to the following conditions:
-#
-# The above copyright notice and this permission notice shall be included in
-# all copies or substantial portions of the Software.
-#
-# THE SOFTWARE IS PROVIDED "AS IS", WITHOUT WARRANTY OF ANY KIND, EXPRESS OR
-# IMPLIED, INCLUDING BUT NOT LIMITED TO THE WARRANTIES OF MERCHANTABILITY,
-# FITNESS FOR A PARTICULAR PURPOSE AND NONINFRINGEMENT. IN NO EVENT SHALL THE
-# AUTHORS OR COPYRIGHT HOLDERS BE LIABLE FOR ANY CLAIM, DAMAGES OR OTHER
-# LIABILITY, WHETHER IN AN ACTION OF CONTRACT, TORT OR OTHERWISE, ARISING FROM,
-# OUT OF OR IN CONNECTION WITH THE SOFTWARE OR THE USE OR OTHER DEALINGS IN
-# THE SOFTWARE.
-#
+#!/usr/bin/python
+#
+## @file
+#
+# Z focus lock dialog box.
+#
+# FocusLockZ is the base class.
+#
+# FocusLockZQPD is specialized for displaying QPD style
+#    offset data.
+#
+# FocusLockZCam is specialized for displaying USB camera
+#    offset data.
+#
+# FocusLockZDualCam is specializef for displaying USB
+#    camera data from the dual objective setup.
+#
+# Hazen 1/13
+#
+
+import numpy
+from PyQt4 import QtCore, QtGui
+
+import qtWidgets.qtAppIcon as qtAppIcon
+
+import halLib.halModule as halModule
+
+# Debugging
+import sc_library.hdebug as hdebug
+
+# Widgets
+import focuslock.lockDisplay as lockDisplay
+
+## FocusLockZ
+#
+# This class controls the focus lock GUI.
+#
+class FocusLockZ(QtGui.QDialog, halModule.HalModule):
+    tcpComplete = QtCore.pyqtSignal(object)
+
+    ## __init__
+    #
+    # Create the focus lock object. This does not create the UI.
+    #
+    # @param parameters A parameters object.
+    # @param parent The PyQt parent of this object.
+    #
+    @hdebug.debug
+    def __init__(self, parameters, parent):
+        QtGui.QDialog.__init__(self, parent)
+        halModule.HalModule.__init__(self)
+
+        if parent:
+            self.have_parent = True
+        else:
+            self.have_parent = False
+
+        # general
+        self.offset_file = 0
+        self.parameters = parameters
+        self.jumpsize = 0.0
+        self.tcp_message = None
+
+        # Qt timer for checking focus lock
+        self.focus_check_timer = QtCore.QTimer()
+        self.focus_check_timer.setSingleShot(True)
+        self.focus_check_timer.timeout.connect(self.tcpPollFocusStatus)
+        self.num_focus_checks = 0
+        self.accum_focus_checks = 0
+        
+    ## cleanup
+    #
+    @hdebug.debug
+    def cleanup(self):
+        self.lock_display1.quit()
+        self.closeOffsetFile()
+
+    ## closeEvent
+    #
+    # Handles user clicking on the X in the upper right hand corner.
+    # If the dialog has a parent it just gets hidden rather than
+    # actually getting closed.
+    #
+    # @param event A PyQt window close event.
+    #
+    @hdebug.debug    
+    def closeEvent(self, event):
+        if self.have_parent:
+            event.ignore()
+            self.hide()
+
+    ## closeOffsetFile
+    #
+    # Closes the offset file. This is called at the end of filming.
+    #
+    @hdebug.debug
+    def closeOffsetFile(self):
+        if self.offset_file:
+            self.offset_file.close()
+            self.offset_file = False
+
+    ## configureUI
+    #
+    # This sets up the UI, connects the signals, etc.
+    #
+    @hdebug.debug
+    def configureUI(self):
+        parameters = self.parameters
+
+        # UI setup
+        self.setWindowTitle(parameters.get("setup_name") + " Focus Lock")
+        self.setWindowIcon(qtAppIcon.QAppIcon())
+        self.ui.lockLabel.setStyleSheet("QLabel { color: green }")
+        self.toggleLockButtonDisplay(self.lock_display1.shouldDisplayLockButton())
+        self.toggleLockLabelDisplay(self.lock_display1.shouldDisplayLockLabel())
+
+        # Setup mode radio buttons.
+        vbox_layout = QtGui.QVBoxLayout(self.ui.modeWidget)
+        self.ui.modeWidget.setLayout(vbox_layout)
+        lock_modes = self.lock_display1.getLockModes()
+        self.buttons = []
+        for i, mode in enumerate(lock_modes):
+            button = QtGui.QRadioButton(mode.getName(), self.ui.modeWidget)
+            vbox_layout.addWidget(button)
+            self.buttons.append(button)
+
+        self.buttons[parameters.get("focuslock.qpd_mode")].setChecked(True)
+
+        for button in self.buttons:
+            button.clicked.connect(self.handleRadioButtons)
+
+        # Connect signals
+        if self.have_parent:
+            self.ui.okButton.setText("Close")
+            self.ui.okButton.clicked.connect(self.handleOk)
+        else:
+            self.ui.okButton.setText("Quit")
+            self.ui.okButton.clicked.connect(self.handleQuit)
+
+        self.ui.lockButton.clicked.connect(self.handleLockButton)
+        self.ui.jumpPButton.clicked.connect(self.handleJumpPButton)
+        self.ui.jumpNButton.clicked.connect(self.handleJumpNButton)
+        self.ui.jumpSpinBox.valueChanged.connect(self.handleJumpSpinBox)
+
+        # set modeless
+        self.setModal(False)
+
+    ## connectSignals
+    #
+    # @param signals An array of signals that we might be interested in connecting to.
+    #
+    @hdebug.debug
+    def connectSignals(self, signals):
+        for signal in signals:
+            if (signal[1] == "commMessage"):
+                signal[2].connect(self.handleCommMessage)
+
+            if (signal[1] == "lockJump"):
+                signal[2].connect(self.jump)
+
+    ## getLockedStatus
+    #
+    # @return The current status of the focus lock.
+    #
+    @hdebug.debug
+    def getLockedStatus(self):
+        return self.lock_display1.getLockedStatus()
+
+    ## getLockTarget
+    #
+    # @return The current lock target.
+    #
+    @hdebug.debug
+    def getLockTarget(self):
+        return self.lock_display1.getLockTarget()
+
+    ## getSignals
+    #
+    # @return The signals this module provides.
+    #
+    @hdebug.debug
+    def getSignals(self):
+        return [[self.hal_type, "tcpComplete", self.tcpComplete],
+                [self.hal_type, "focusLockStatus", self.lock_display1.lockStatus],
+                [self.hal_type, "focusLockDisplay", self.lock_display1.lockDisplay]]
+
+    ## handleCommMessage
+    #
+    # Handles all the message from tcpControl.
+    #
+    # @param message A tcpControl.TCPMessage object.
+    #
+    @hdebug.debug
+    def handleCommMessage(self, message):
+        self.tcp_message = message
+        if (message.getType() == "Find Sum"):
+            if message.isTest():
+                self.tcpComplete.emit(self.tcp_message)
+            else:
+                self.tcpHandleFindSum(message.getData("min_sum"))
+        elif (message.getType() == "Check Focus Lock"):
+            if message.isTest():
+                self.tcpComplete.emit(self.tcp_message)
+            else:
+                self.accum_focus_checks = 0
+                self.num_focus_checks = message.getData("num_focus_checks")
+                self.tcpPollFocusStatus()
+                
+        elif (message.getType() == "Set Lock Target"):
+            if message.isTest():
+                self.tcpComplete.emit(self.tcp_message)
+            else:
+                self.tcpHandleSetLockTarget(self.tcp_message.getData("lock_target"))
+                self.tcpComplete.emit(self.tcp_message)
+        elif (message.getType() == "Find Optimal Sum"):
+            if message.isTest():
+                self.tcpComplete.emit(self.tcp_message)
+            else:
+                self.tcpHandleOptimizeSum()
+        elif (message.getType() == "Recenter Piezo"):
+            if message.isTest():
+                self.tcpComplete.emit(self.tcp_message)
+            else:
+                self.tcpHandleRecenterPiezo()
+
+    ## handleFoundOptimal
+    #
+    # Notify external program (via TCP/IP) that the optimal sum signal has been found.
+    #
+    # @param lock_sum The lock sum signal.
+    #
+    @hdebug.debug
+    def handleFoundOptimal(self, lock_sum):
+        self.tcp_message.addResponse("optimal_sum", lock_sum)
+        self.tcpComplete.emit(self.tcp_message)
+
+    ## handleFoundSum
+    #
+    # Notify external program (via TCP/IP) that the sum signal has been found.
+    #
+    # @param lock_sum The lock sum signal.
+    #
+    @hdebug.debug
+    def handleFoundSum(self, lock_sum):
+        focus_status = self.lock_display1.getFocusStatus()
+        self.tcp_message.addResponse("focus_status", focus_status)
+        self.tcp_message.addResponse("found_sum", lock_sum)
+        self.tcpComplete.emit(self.tcp_message)
+
+    ## handleJumpPButton
+    #
+    # Handles the jump+ button.
+    #
+    # @param boolean Dummy parameter.
+    #
+    @hdebug.debug
+    def handleJumpPButton(self, boolean):
+        self.lock_display1.jump(self.jumpsize)
+
+    ## handleJumpNButton
+    #
+    # Handles the jump- button.
+    #
+    # @param boolean Dummy parameter.
+    #
+    @hdebug.debug
+    def handleJumpNButton(self, boolean):
+        self.lock_display1.jump(-self.jumpsize)
+
+    ## handleJumpSpinBox
+    #
+    # Handles the jump spin box.
+    #
+    @hdebug.debug                    
+    def handleJumpSpinBox(self, jumpsize):
+        self.jumpsize = jumpsize
+
+    ## handleLockButton
+    #
+    # Handles the lock button.
+    #
+    # @param boolean Dummy parameter.
+    #
+    @hdebug.debug
+    def handleLockButton(self, boolean):
+        self.lock_display1.lockButtonToggle()
+        self.toggleLockButtonText(self.lock_display1.amLocked())
+        self.toggleLockLabelDisplay(self.lock_display1.shouldDisplayLockLabel())
+
+    ## handleOk
+    #
+    # Handles the close button.
+    #
+    # @param boolean Dummy parameter.
+    #
+    @hdebug.debug
+    def handleOk(self, boolean):
+        self.hide()
+
+    ## handleRadioButtons.
+    #
+    # Handles the lock mode radio buttons.
+    #
+    # @param boolean Dummy parameter.
+    #
+    @hdebug.debug
+    def handleRadioButtons(self, boolean):
+        for i in range(len(self.buttons)):
+            if self.buttons[i].isChecked():
+                if self.lock_display1.changeLockMode(i):
+                    self.toggleLockButtonDisplay(self.lock_display1.shouldDisplayLockButton())
+                    self.toggleLockButtonText(self.lock_display1.amLocked())
+                    self.toggleLockLabelDisplay(self.lock_display1.shouldDisplayLockLabel())
+
+    ## handleRecenteredPiezo
+    #
+    # Notify external program (via TCP/IP) that the piezo has been recentered.
+    #
+    @hdebug.debug
+    def handleRecenteredPiezo(self):
+        self.tcpComplete.emit(self.tcp_message)
+
+    ## handleQuit
+    #
+    # Handles the quit button.
+    #
+    # @param boolean Dummy parameter.
+    #
+    @hdebug.debug
+    def handleQuit(self, boolean):
+        self.close()
+
+    ## jump
+    #
+    # Handles jump requests (these usually come from the joystick).
+    #
+    @hdebug.debug
+    def jump(self, step_size):
+        self.lock_display1.jump(step_size)
+
+    ## newFrame
+    #
+    # Handles a new frame of data from the camera. If we are filming
+    # this writes the current offset information into the offset file.
+    #
+    # @param frame A frame object.
+    # @param filming True/False if we are currently filming.
+    #
+    def newFrame(self, frame, filming):
+        if filming and frame.master:
+            if self.offset_file:
+                [offset, power, stage_z] = self.lock_display1.getOffsetPowerStage()
+                self.offset_file.write("{0:d} {1:.6f} {2:.6f} {3:.6f}\n".format(frame.number, offset, power, stage_z))
+            self.lock_display1.newFrame(frame)
+
+    ## newParameters
+    #
+    # Handles new parameters.
+    #
+    # @param parameters A parameters object.
+    #
+    @hdebug.debug
+    def newParameters(self, parameters):
+        self.parameters = parameters
+        self.lock_display1.newParameters(self.parameters.get("focuslock"))
+
+    ## openOffsetFile
+    #
+    # Open a file to save the offset data in during filming.
+    #
+    # @param filename The name of the offset file.
+    #
+    @hdebug.debug
+    def openOffsetFile(self, filename):
+        self.offset_file = open(filename + ".off", "w")
+        self.offset_file.write("frame offset power stage-z\n")
+
+    ## startFilm
+    #
+    # Start the focus lock. This is called at the start of an acquisition.
+    # If filename is not False then a file of the same name is opened
+    # to store the offset data in during filming.
+    #
+    # @param filename The name of the file to save the offset data in.
+    # @param run_shutters True/False the shutters should be run or not.
+    #
+    @hdebug.debug
+    def startFilm(self, filename, run_shutters):
+        self.counter = 0
+        self.error = 0.0
+        self.error_counts = 0
+        if filename:
+            self.openOffsetFile(filename)
+        self.lock_display1.startLock(filename)
+        self.toggleLockButtonText(self.lock_display1.amLocked())
+        self.toggleLockLabelDisplay(self.lock_display1.shouldDisplayLockLabel())
+
+    ## stopFilm
+    #
+    # Stop the focus lock and close the offset file (if it is open).
+    #
+    # @param film_writer A film writer object.
+    #
+    @hdebug.debug
+    def stopFilm(self, film_writer):
+        self.lock_display1.stopLock()
+        self.toggleLockButtonText(self.lock_display1.amLocked())
+        self.toggleLockLabelDisplay(self.lock_display1.shouldDisplayLockLabel())
+        self.closeOffsetFile()
+        if film_writer:
+            film_writer.getParameters().set("acquisition.lock_target", self.lock_display1.getLockTarget())
+
+    ## tcpHandleFindSum
+    #
+    # Handle find sum requests that come via TCP/IP.
+    #
+    @hdebug.debug
+    def tcpHandleFindSum(self, min_sum):
+        self.lock_display1.tcpHandleFindSum(min_sum)
+
+    ## tcpHandleOptimizeSum
+    #
+    # Handle optimize sum requests that come via TCP/IP.
+    #
+    @hdebug.debug
+    def tcpHandleOptimizeSum(self):
+        self.lock_display1.tcpHandleOptimizeSum()
+
+    ## tcpHandleRecenterPiezo
+    #
+    # Handle piezo recentering requests that come via TCP/IP.
+    #
+    @hdebug.debug
+    def tcpHandleRecenterPiezo(self):
+        self.lock_display1.tcpHandleRecenterPiezo()
+
+    ## tcpHandleSetLockTarget
+    #
+    # Handle lock target setting requests that come via TCP/IP.
+    #
+    # @param target The desired lock target.
+    #
+    @hdebug.debug
+    def tcpHandleSetLockTarget(self, target):
+        self.lock_display1.tcpHandleSetLockTarget(target)
+
+    ## tcpPollFocusStatus
+    #
+    # Check the focus lock thread to see if it registers as in focus.
+    #
+    # @return A boolean that determines if the system is in focus.
+    #
+    @hdebug.debug
+    def tcpPollFocusStatus(self):
+        focus_status = self.lock_display1.getFocusStatus()
+
+        if focus_status: # Return message if focus is found
+            self.tcp_message.addResponse("focus_status", focus_status)
+            self.tcpComplete.emit(self.tcp_message)
+
+        else:
+            print "Focus check " + str(self.accum_focus_checks) + ": not in focus"
+            self.accum_focus_checks += 1
+            if self.accum_focus_checks < self.num_focus_checks:
+                self.focus_check_timer.start(100) # Wait one 100 ms then measure again
+            else: # Focus not found after the specified number of checks
+                scan_focus = self.tcp_message.getData("focus_scan")
+                if scan_focus is True:
+                    # Get minimum sum for FindSum scan
+                    min_sum = self.tcp_message.getData("min_sum")
+                    if min_sum is None: # Not provided. Use default for parameters.
+                        min_sum = self.parameters.get("qpd_sum_min", 50)
+
+                    # Send scan command
+                    self.tcpHandleFindSum(min_sum) # message is returned by handleFoundSum
+                    
+                else: # No scan, just return error
+                    self.tcp_message.addResponse("focus_status", focus_status)
+                    self.tcpComplete.emit(self.tcp_message)
+    
+    ## toggleLockButtonDisplay
+    #
+    # Show/hide the lock button depending on the show parameter.
+    #
+    # @param show True/False show/hide the lock button.
+    #
+    @hdebug.debug
+    def toggleLockButtonDisplay(self, show):
+        if show:
+            self.ui.lockButton.show()
+        else:
+            self.ui.lockButton.hide()
+
+    ## toggleLockLabelDisplay
+    #
+    # Show/hide the lock label depending on the show parameter.
+    #
+    # @param show True/False show/hide the lock label.
+    #
+    @hdebug.debug
+    def toggleLockLabelDisplay(self, show):
+        if show:
+            self.ui.lockLabel.show()
+        else:
+            self.ui.lockLabel.hide()
+
+    ## toggleLockButtonText
+    #
+    # Change the lock button text depending on the locked parameter.
+    #
+    # @param locked True/False is the focus locked.
+    #
+    @hdebug.debug
+    def toggleLockButtonText(self, locked):
+        if locked:
+            self.ui.lockButton.setText("Unlock")
+            self.ui.lockButton.setStyleSheet("QPushButton { color: green}")
+        else:
+            self.ui.lockButton.setText("Lock")
+            self.ui.lockButton.setStyleSheet("QPushButton { color: black}")
+
+
+## FocusLockZ
+#
+# FocusLockZ specialized for QPD style offset data.
+#
+class FocusLockZQPD(FocusLockZ):
+
+    ## __init__
+    #
+    # Initialize the UI for a QPD based focus lock.
+    #
+    # @param parameters A parameters object.
+    # @param control_thread A focus lock control thread.
+    # @param ir_laser A IR laser control object.
+    # @param parent The PyQt parent of this object.
+    #
+    @hdebug.debug
+    def __init__(self, parameters, control_thread, ir_laser, parent):
+        FocusLockZ.__init__(self, parameters, parent)
+
+        # Setup UI.
+        import qtdesigner.focuslock_ui as focuslockUi
+
+        self.ui = focuslockUi.Ui_Dialog()
+        self.ui.setupUi(self)
+
+        # Add QPD lock display.
+        self.lock_display1 = lockDisplay.LockDisplayQPD(parameters.get("focuslock"),
+                                                        control_thread, 
+                                                        ir_laser, 
+                                                        self.ui.lockDisplayWidget)
+        self.lock_display1.foundOptimal.connect(self.handleFoundOptimal)
+        self.lock_display1.foundSum.connect(self.handleFoundSum)
+        self.lock_display1.recenteredPiezo.connect(self.handleRecenteredPiezo)
+
+        FocusLockZ.configureUI(self)
+
+## FocusLockZCam
+#
+# FocusLockZ specialized for camera style offset data.
+#
+class FocusLockZCam(FocusLockZ):
+
+    ## __init__
+    #
+    # Initialize the UI for a USB camera based focus lock.
+    #
+    # @param parameters A parameters object.
+    # @param control_thread A focus lock control thread.
+    # @param ir_laser A IR laser control object.
+    # @param parent The PyQt parent of this object.
+    #
+    @hdebug.debug
+    def __init__(self, parameters, control_thread, ir_laser, parent):
+        FocusLockZ.__init__(self, parameters, parent)
+
+        # Setup UI.
+        import qtdesigner.focuslock_ui as focuslockUi
+
+        self.ui = focuslockUi.Ui_Dialog()
+        self.ui.setupUi(self)
+
+        # Add Camera lock display.
+        self.lock_display1 = lockDisplay.LockDisplayCam(parameters.get("focuslock"),
+                                                        control_thread, 
+                                                        ir_laser, 
+                                                        self.ui.lockDisplayWidget)
+        self.lock_display1.foundOptimal.connect(self.handleFoundOptimal)
+        self.lock_display1.foundSum.connect(self.handleFoundSum)
+        self.lock_display1.recenteredPiezo.connect(self.handleRecenteredPiezo)
+
+        FocusLockZ.configureUI(self)
+
+#
+# FocusLockZ specialized for dual camera offset data.
+#
+class FocusLockZDualCam(FocusLockZ):
+
+    ## __init__
+    #
+    # Initialize the UI for a dual USB camera based focus lock.
+    #
+    # @param parameters A parameters object.
+    # @param control_threads A python array of focus lock control threads.
+    # @param ir_lasers A python array of IR laser control objects.
+    # @param parent The PyQt parent of this object.
+    #
+    @hdebug.debug
+    def __init__(self, parameters, control_threads, ir_lasers, parent):
+        FocusLockZ.__init__(self, parameters, parent)
+
+        # Setup UI.
+        import qtdesigner.dualfocuslock_ui as dualfocuslockUi
+
+        self.ui = dualfocuslockUi.Ui_Dialog()
+        self.ui.setupUi(self)
+
+        # Add Camera1 lock display.
+        self.lock_display1 = lockDisplay.LockDisplayCam(parameters.get("focuslock"),
+                                                        control_threads[0], 
+                                                        ir_lasers[0], 
+                                                        self.ui.lockDisplay1Widget)
+        self.lock_display1.ui.statusBox.setTitle("Lock1 Status")
+        self.lock_display1.foundOptimal.connect(self.handleFoundOptimal)
+        self.lock_display1.foundSum.connect(self.handleFoundSum)
+        self.lock_display1.recenteredPiezo.connect(self.handleRecenteredPiezo)
+
+        # Add Camera2 lock display.
+        self.lock_display2 = lockDisplay.LockDisplayCam(parameters.get("focuslock"),
+                                                        control_threads[1],
+                                                        ir_lasers[1],
+                                                        self.ui.lockDisplay2Widget)
+        self.lock_display2.ui.statusBox.setTitle("Lock2 Status")
+
+        FocusLockZ.configureUI(self)
+
+    ## cleanup
+    #
+    @hdebug.debug
+    def cleanup(self):
+        self.lock_display2.quit()
+        FocusLockZ.cleanup(self)
+
+    ## handleJumpPButton
+    #
+    # Handles the jump+ button.
+    #
+    # @param boolean Dummy parameter.
+    #
+    @hdebug.debug
+    def handleJumpPButton(self, boolean):
+        self.lock_display1.jump(self.jumpsize)
+        self.lock_display2.jump(-self.jumpsize)
+
+    ## handleJumpNButton
+    #
+    # Handles the jump- button.
+    #
+    # @param boolean Dummy parameter.
+    #
+    @hdebug.debug
+    def handleJumpNButton(self, boolean):
+        self.lock_display1.jump(-self.jumpsize)
+        self.lock_display2.jump(self.jumpsize)
+
+    ## handleLockButton
+    #
+    # Handles the lock button. This locks both focus locks.
+    #
+    # @param boolean Dummy parameter.
+    #
+    @hdebug.debug
+    def handleLockButton(self, boolean):
+        FocusLockZ.handleLockButton(self, False)
+        self.lock_display2.lockButtonToggle()
+
+    ## handleRadioButtons
+    #
+    # This handles the focus lock radio buttons.
+    #
+    # @param boolean Dummy parameter.
+    #
+    @hdebug.debug
+    def handleRadioButtons(self, boolean):
+        for i in range(len(self.buttons)):
+            if self.buttons[i].isChecked():
+                if self.lock_display1.changeLockMode(i):
+                    self.lock_display2.changeLockMode(i)
+                    self.toggleLockButtonDisplay(self.lock_display1.shouldDisplayLockButton())
+                    self.toggleLockButtonText(self.lock_display1.amLocked())
+                    self.toggleLockLabelDisplay(self.lock_display1.shouldDisplayLockLabel())
+
+    ## jump
+    #
+    # This handles jump requests (usually from the joystick). It jumps both stages at
+    # once in opposite directions.
+    #
+    @hdebug.debug
+    def jump(self, step_size):
+        self.lock_display1.jump(step_size)
+        self.lock_display2.jump(-step_size)
+
+    ## newFrame
+    #
+    # Handles new frames from the camera. If we are filming it saves the current
+    # offset data from both cameras into a file.
+    #
+    # @param frame A frame object.
+    # @param filming True/False if we are currently filming.
+    #
+    def newFrame(self, frame, filming):
+        if frame.master:
+            if self.offset_file:
+                [offset1, power1, stage_z1] = self.lock_display1.getOffsetPowerStage()
+                [offset2, power2, stage_z2] = self.lock_display2.getOffsetPowerStage()
+                self.offset_file.write("{0:d} {1:.6f} {2:.6f} {3:.6f} {4:.6f} {5:.6f} {6:.6f}\n".format(frame.number, offset1, power1, stage_z1, offset2, power2, stage_z2))
+            self.lock_display1.newFrame(frame)
+            self.lock_display2.newFrame(frame)
+
+    ## openOffsetFile
+    #
+    # Open a file to save the offset data in during filming.
+    #
+    # @param filename The name of the offset file.
+    #
+    @hdebug.debug
+    def openOffsetFile(self, filename):
+        self.offset_file = open(filename + ".off", "w")
+        self.offset_file.write("frame offset1 power1 stage-z1 offset2 power2 stage-z2\n")
+
+    ## startFilm
+    #
+    # Start the focus locks at the start of an acquisition. If filename
+    # is not False the offset information acquired during this film
+    # will be saved in this file.
+    #
+    # @param filename The name of the file to save the offset information in.
+    # @param run_shutters True/False the shutters should be run or not.
+    #        
+    @hdebug.debug
+    def startFilm(self, filename, run_shutters):
+        FocusLockZ.startFilm(self, filename, run_shutters)
+        self.lock_display2.startLock(False)
+
+    ## stopFilm
+    #
+    # Stop the focus locks.
+    #
+    # @param film_writer A film writer object.
+    #
+    @hdebug.debug
+    def stopFilm(self, film_writer):
+        FocusLockZ.stopFilm(self, film_writer)
+        self.lock_display2.stopLock()
+
+    ## tcpHandleFindSum
+    #
+    # Handles TCP/IP requests to find sum. Tells both focus locks to find sum.
+    #
+    @hdebug.debug
+    def tcpHandleFindSum(self):
+        self.lock_display1.tcpHandleFindSum()
+        self.lock_display2.tcpHandleFindSum()
+
+    ## tcpHandleOptimizeSum
+    #
+    # Handle optimize sum requests that come via TCP/IP. Tells both focus locks to optimize sum.
+    #
+    @hdebug.debug
+    def tcpHandleOptimizeSum(self):
+        self.lock_display1.tcpHandleOptimizeSum()
+        self.lock_display2.tcpHandleOptimizeSum()
+
+    ## tcpHandleRecenterPiezo
+    #
+    # Handles TCP/IP requests to recenter the piezo. Tells both focus locks to
+    # to recenter themselves.
+    #
+    @hdebug.debug
+    def tcpHandleRecenterPiezo(self):
+        self.lock_display1.tcpHandleRecenterPiezo()
+        self.lock_display2.tcpHandleRecenterPiezo()
+
+    ## tcpHandleSetLockTarget
+    #
+    # Handles TCP/IP requests to set the lock target. Tells both focus locks
+    # to set their lock targets. Lock1 is set to target, lock2 is set to -target.
+    #
+    @hdebug.debug
+    def tcpHandleSetLockTarget(self, target):
+        self.lock_display1.tcpHandleSetLockTarget(target)
+        self.lock_display2.tcpHandleSetLockTarget(-target)
+
+#
+# The MIT License
+#
+# Copyright (c) 2013 Zhuang Lab, Harvard University
+#
+# Permission is hereby granted, free of charge, to any person obtaining a copy
+# of this software and associated documentation files (the "Software"), to deal
+# in the Software without restriction, including without limitation the rights
+# to use, copy, modify, merge, publish, distribute, sublicense, and/or sell
+# copies of the Software, and to permit persons to whom the Software is
+# furnished to do so, subject to the following conditions:
+#
+# The above copyright notice and this permission notice shall be included in
+# all copies or substantial portions of the Software.
+#
+# THE SOFTWARE IS PROVIDED "AS IS", WITHOUT WARRANTY OF ANY KIND, EXPRESS OR
+# IMPLIED, INCLUDING BUT NOT LIMITED TO THE WARRANTIES OF MERCHANTABILITY,
+# FITNESS FOR A PARTICULAR PURPOSE AND NONINFRINGEMENT. IN NO EVENT SHALL THE
+# AUTHORS OR COPYRIGHT HOLDERS BE LIABLE FOR ANY CLAIM, DAMAGES OR OTHER
+# LIABILITY, WHETHER IN AN ACTION OF CONTRACT, TORT OR OTHERWISE, ARISING FROM,
+# OUT OF OR IN CONNECTION WITH THE SOFTWARE OR THE USE OR OTHER DEALINGS IN
+# THE SOFTWARE.
+#