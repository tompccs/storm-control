<?xml version="1.0" encoding="ISO-8859-1"?>
<settings>

  <!-- camera settings -->
  <camera1>
    <reversed_shutter desc="Shutter response is backwards" type="boolean">False</reversed_shutter>
    <flip_horizontal desc="Flip image horizontal" type="boolean">False</flip_horizontal>
    <flip_vertical desc="Flip image vertical" type="boolean">False</flip_vertical>
    <transpose desc="Transpose image" type="boolean">False</transpose>
  </camera1>

  <!-- film settings -->
  <film>
<<<<<<< HEAD
    <want_big_endian type="int">1</want_big_endian>
    <directory type="string">C:\Data\</directory>
    <filename type="string">movie</filename>
    <acq_mode type="string">run_till_abort</acq_mode>
    <!--  <acq_mode type="string">fixed_length</acq_mode> -->
    <frames type="int">600</frames>
    <logfile type="string">c:\Data\image_log.txt</logfile>
    <extensions type="string-array">,A750,A647,Cy5,Cy3,Cy2,A405,FITC,YFP,GFP,BF</extensions>
    <auto_increment type="int">1</auto_increment>
    <want_bell type="int">1</want_bell>
    <auto_shutters type="int">1</auto_shutters>
    <filetype type="string">.dax</filetype>
=======
    <want_big_endian desc="Save movies using a big endian format" type="boolean">False</want_big_endian>
    <directory desc="Current working directory" type="directory">C:\Data\</directory>
    <filename desc="Current movie file name" type="string">movie</filename>
    <acq_mode desc="Acquisition mode" type="string" values="run_till_abort,fixed_length">fixed_length</acq_mode>
    <frames desc="Movie length in frames" type="int" min="1" max="1000000000">10</frames>
    <logfile desc="Image log file" type="filename">C:\Data\image_log.txt</logfile>
    <extension desc="Movie file name extension" type="string" values=",A750,A647,Cy5,Cy3,Cy2,A405,FITC,YFP,GFP,BF"></extension>
    <auto_increment desc="Automatically increment movie counter between movies" type="boolean">True</auto_increment>
    <want_bell desc="Sound bell at the end of long movies" type="boolean">True</want_bell>
    <auto_shutters desc="Run shutters during the movie" type="boolean">True</auto_shutters>
    <filetype desc="Movie file type" type="string" values=".dax">.dax</filetype>
>>>>>>> 99036af2
  </film>

  <!-- illumination settings -->
  <illumination>
<<<<<<< HEAD
    <shutters type="string">shutters_default.xml</shutters>
    <default_power channel="0">1.0</default_power>
    <default_power channel="1">1.0</default_power>
    <default_power channel="2">1.0</default_power>
    <default_power channel="3">1.0</default_power>
    <default_power channel="4">1.0</default_power>
    <default_power channel="5">1.0</default_power>
    <default_power channel="6">1.0</default_power>
    <default_power channel="7">1.0</default_power>
    <button channel="0" power="1.0">Max</button>
    <button channel="0" power="0.1">Low</button>
    <button channel="1" power="1.0">Max</button>
    <button channel="1" power="0.1">Low</button>
    <button channel="2" power="1.0">Max</button>
    <button channel="2" power="0.1">Low</button>
    <button channel="3" power="1.0">Max</button>
    <button channel="3" power="0.1">Low</button>
    <button channel="4" power="1.0">Max</button>
    <button channel="4" power="0.1">Low</button>
    <button channel="5" power="1.0">Max</button>
    <button channel="5" power="0.1">Low</button>
    <button channel="6" power="1.0">Max</button>
    <button channel="6" power="0.1">Low</button>
    <button channel="7" power="1.0">Max</button>
    <button channel="7" power="0.1">Low</button>
=======
    <shutters desc="Shutters file to use when taking a movie" type="filename">shutters_default.xml</shutters>
>>>>>>> 99036af2
  </illumination>

  <!-- stage settings -->
  <stage>
    <x_sign desc="Reverse the direction of the X axis" type="int" values="-1,1">1</x_sign>
    <y_sign desc="Reverse the direction of the Y axis" type="int" values="-1,1">1</y_sign>
    <flip_axis desc="Switch X-Y stage axises" type="boolean">True</flip_axis>
  </stage>

  <!-- spot counter -->
  <spotcounter>
    <threshold type="int" min="1" max="10000">250</threshold>
    <scale_bar_len desc="Scale bar length in nm" type="float" min="100" max="10000">1000</scale_bar_len>
    <nm_per_pixel desc="Nanometers per pixel" type="float" min="10" max="1000">160</nm_per_pixel>
  </spotcounter>

  <!-- misc control -->
  <misc>
    <filter_names type="string">1,2,3,4,5,6</filter_names>
    <filter_position desc="Emission filter position" type="int" min="0" max="5">0</filter_position>
  </misc>

  <!-- steve settings -->
  <mosaic>
<<<<<<< HEAD
    <objective type="string">obj1</objective>
    <flip_horizontal type="int">1</flip_horizontal>
    <flip_vertical type="int">1</flip_vertical>
    <transpose type="int">1</transpose>
    <obj1 type="string">100x,0.160,0.0,0.0</obj1>
    <obj2 type="string">10x,1.60,227.0,-69.0</obj2>
    <obj3 type="string">2x,8.0,133.0,-244.0</obj3>
=======
    <objective desc="Current objective" type="string" values="obj1,obj2,obj3">obj1</objective>
    <flip_horizontal desc="Flip image horizontal (mosaic)" type="boolean">True</flip_horizontal>
    <flip_vertical desc="Flip image vertical (mosaic)" type="boolean">True</flip_vertical>
    <transpose desc="Transpose image (mosaic)" type="boolean">True</transpose>
    <obj1 desc="100x objective" type="string">100x,100.0,0.0,0.0</obj1>
    <obj2 desc="10x objective" type="string">10x,10.0,227.0,-69.0</obj2>
    <obj3 desc="2x objective" type="string">2x,2.0,133.0,-244.0</obj3>
    <pixels_to_um desc="Pixel size of the 100x objective in microns" type="float">0.160</pixels_to_um>
>>>>>>> 99036af2
  </mosaic>

</settings><|MERGE_RESOLUTION|>--- conflicted
+++ resolved
@@ -11,20 +11,6 @@
 
   <!-- film settings -->
   <film>
-<<<<<<< HEAD
-    <want_big_endian type="int">1</want_big_endian>
-    <directory type="string">C:\Data\</directory>
-    <filename type="string">movie</filename>
-    <acq_mode type="string">run_till_abort</acq_mode>
-    <!--  <acq_mode type="string">fixed_length</acq_mode> -->
-    <frames type="int">600</frames>
-    <logfile type="string">c:\Data\image_log.txt</logfile>
-    <extensions type="string-array">,A750,A647,Cy5,Cy3,Cy2,A405,FITC,YFP,GFP,BF</extensions>
-    <auto_increment type="int">1</auto_increment>
-    <want_bell type="int">1</want_bell>
-    <auto_shutters type="int">1</auto_shutters>
-    <filetype type="string">.dax</filetype>
-=======
     <want_big_endian desc="Save movies using a big endian format" type="boolean">False</want_big_endian>
     <directory desc="Current working directory" type="directory">C:\Data\</directory>
     <filename desc="Current movie file name" type="string">movie</filename>
@@ -36,40 +22,11 @@
     <want_bell desc="Sound bell at the end of long movies" type="boolean">True</want_bell>
     <auto_shutters desc="Run shutters during the movie" type="boolean">True</auto_shutters>
     <filetype desc="Movie file type" type="string" values=".dax">.dax</filetype>
->>>>>>> 99036af2
   </film>
 
   <!-- illumination settings -->
   <illumination>
-<<<<<<< HEAD
-    <shutters type="string">shutters_default.xml</shutters>
-    <default_power channel="0">1.0</default_power>
-    <default_power channel="1">1.0</default_power>
-    <default_power channel="2">1.0</default_power>
-    <default_power channel="3">1.0</default_power>
-    <default_power channel="4">1.0</default_power>
-    <default_power channel="5">1.0</default_power>
-    <default_power channel="6">1.0</default_power>
-    <default_power channel="7">1.0</default_power>
-    <button channel="0" power="1.0">Max</button>
-    <button channel="0" power="0.1">Low</button>
-    <button channel="1" power="1.0">Max</button>
-    <button channel="1" power="0.1">Low</button>
-    <button channel="2" power="1.0">Max</button>
-    <button channel="2" power="0.1">Low</button>
-    <button channel="3" power="1.0">Max</button>
-    <button channel="3" power="0.1">Low</button>
-    <button channel="4" power="1.0">Max</button>
-    <button channel="4" power="0.1">Low</button>
-    <button channel="5" power="1.0">Max</button>
-    <button channel="5" power="0.1">Low</button>
-    <button channel="6" power="1.0">Max</button>
-    <button channel="6" power="0.1">Low</button>
-    <button channel="7" power="1.0">Max</button>
-    <button channel="7" power="0.1">Low</button>
-=======
     <shutters desc="Shutters file to use when taking a movie" type="filename">shutters_default.xml</shutters>
->>>>>>> 99036af2
   </illumination>
 
   <!-- stage settings -->
@@ -94,24 +51,13 @@
 
   <!-- steve settings -->
   <mosaic>
-<<<<<<< HEAD
-    <objective type="string">obj1</objective>
-    <flip_horizontal type="int">1</flip_horizontal>
-    <flip_vertical type="int">1</flip_vertical>
-    <transpose type="int">1</transpose>
-    <obj1 type="string">100x,0.160,0.0,0.0</obj1>
-    <obj2 type="string">10x,1.60,227.0,-69.0</obj2>
-    <obj3 type="string">2x,8.0,133.0,-244.0</obj3>
-=======
     <objective desc="Current objective" type="string" values="obj1,obj2,obj3">obj1</objective>
     <flip_horizontal desc="Flip image horizontal (mosaic)" type="boolean">True</flip_horizontal>
     <flip_vertical desc="Flip image vertical (mosaic)" type="boolean">True</flip_vertical>
     <transpose desc="Transpose image (mosaic)" type="boolean">True</transpose>
-    <obj1 desc="100x objective" type="string">100x,100.0,0.0,0.0</obj1>
-    <obj2 desc="10x objective" type="string">10x,10.0,227.0,-69.0</obj2>
-    <obj3 desc="2x objective" type="string">2x,2.0,133.0,-244.0</obj3>
-    <pixels_to_um desc="Pixel size of the 100x objective in microns" type="float">0.160</pixels_to_um>
->>>>>>> 99036af2
+    <obj1 desc="100x objective" type="string">100x,0.160,0.0,0.0</obj1>
+    <obj2 desc="10x objective" type="string">10x,1.60,227.0,-69.0</obj2>
+    <obj3 desc="2x objective" type="string">2x,8.0,133.0,-244.0</obj3>
   </mosaic>
 
 </settings>